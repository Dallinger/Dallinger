[Experiment Configuration]
mode = sandbox
auto_recruit = true
network = FullyConnected
n = 4

[HIT Configuration]
title = Memory test
description = Recall a list of words.
amt_keywords = Memory, wordlist
base_payment = 1.00
lifetime = 24
<<<<<<< HEAD
duration = 2
=======
duration = 2.00
>>>>>>> 703425bc
us_only = true
approve_requirement = 95
contact_email_on_error = mgates@berkeley.edu
ad_group = Memory
psiturk_keywords = memory
organization_name = UC Berkeley
browser_exclude_rule = MSIE, mobile, tablet

[Database Parameters]
database_url = postgresql://postgres@localhost/dallinger
table_name = psiturk
anonymize_data = false
database_size = standard-0

[Server Parameters]
dyno_type = standard-2x
num_dynos_web = 2
num_dynos_worker = 2
host = 0.0.0.0
clock_on = true
notification_url = None
logfile = -

[Shell Parameters]
launch_in_sandbox_mode = true
<|MERGE_RESOLUTION|>--- conflicted
+++ resolved
@@ -2,7 +2,7 @@
 mode = sandbox
 auto_recruit = true
 network = FullyConnected
-n = 4
+n = 2
 
 [HIT Configuration]
 title = Memory test
@@ -10,11 +10,7 @@
 amt_keywords = Memory, wordlist
 base_payment = 1.00
 lifetime = 24
-<<<<<<< HEAD
 duration = 2
-=======
-duration = 2.00
->>>>>>> 703425bc
 us_only = true
 approve_requirement = 95
 contact_email_on_error = mgates@berkeley.edu
