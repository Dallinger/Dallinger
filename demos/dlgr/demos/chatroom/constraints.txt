--- conflicted
+++ resolved
@@ -23,13 +23,6 @@
     #   -c ../../../../dev-requirements.txt
     #   outcome
     #   trio
-<<<<<<< HEAD
-boto3==1.26.94
-    # via
-    #   -c ../../../../dev-requirements.txt
-    #   dallinger
-botocore==1.29.94
-=======
 blinker==1.6.2
     # via
     #   -c ../../../../dev-requirements.txt
@@ -39,7 +32,6 @@
     #   -c ../../../../dev-requirements.txt
     #   dallinger
 botocore==1.29.121
->>>>>>> 5c17295f
     # via
     #   -c ../../../../dev-requirements.txt
     #   boto3
@@ -74,38 +66,22 @@
     #   nltk
     #   pip-tools
     #   rq
-<<<<<<< HEAD
-cryptography==39.0.2
-    # via
-    #   -c ../../../../dev-requirements.txt
-    #   pyopenssl
-dallinger==9.5.0a1
-=======
 cryptography==40.0.2
     # via
     #   -c ../../../../dev-requirements.txt
     #   pyopenssl
 dallinger==9.7.0
->>>>>>> 5c17295f
     # via -r requirements.txt
 exceptiongroup==1.1.1
     # via
     #   -c ../../../../dev-requirements.txt
     #   trio
     #   trio-websocket
-<<<<<<< HEAD
-faker==17.6.0
-    # via
-    #   -c ../../../../dev-requirements.txt
-    #   dallinger
-flask==2.1.3
-=======
 faker==18.5.1
     # via
     #   -c ../../../../dev-requirements.txt
     #   dallinger
 flask==2.3.1
->>>>>>> 5c17295f
     # via
     #   -c ../../../../dev-requirements.txt
     #   dallinger
@@ -186,10 +162,11 @@
     # via
     #   -c ../../../../dev-requirements.txt
     #   dallinger
-markupsafe==2.0.1
+markupsafe==2.1.2
     # via
     #   -c ../../../../dev-requirements.txt
     #   jinja2
+    #   werkzeug
     #   wtforms
 nltk==3.6.3
     # via -r requirements.txt
@@ -205,11 +182,7 @@
     # via
     #   -c ../../../../dev-requirements.txt
     #   dallinger
-<<<<<<< HEAD
-pip-tools==6.12.3
-=======
 pip-tools==6.13.0
->>>>>>> 5c17295f
     # via
     #   -c ../../../../dev-requirements.txt
     #   dallinger
@@ -261,17 +234,9 @@
     #   -c ../../../../dev-requirements.txt
     #   dallinger
     #   rq
-<<<<<<< HEAD
-regex==2022.10.31
-    # via
-    #   -c ../../../../dev-requirements.txt
-    #   nltk
-requests==2.28.2
-=======
 regex==2022.3.15
     # via nltk
 requests==2.29.0
->>>>>>> 5c17295f
     # via
     #   -c ../../../../dev-requirements.txt
     #   dallinger
@@ -336,11 +301,7 @@
     #   -c ../../../../dev-requirements.txt
     #   selenium
     #   trio-websocket
-<<<<<<< HEAD
-trio-websocket==0.10.0
-=======
 trio-websocket==0.10.2
->>>>>>> 5c17295f
     # via
     #   -c ../../../../dev-requirements.txt
     #   selenium
@@ -368,11 +329,7 @@
     # via
     #   -c ../../../../dev-requirements.txt
     #   dallinger
-<<<<<<< HEAD
-werkzeug==2.1.2
-=======
 werkzeug==2.3.0
->>>>>>> 5c17295f
     # via
     #   -c ../../../../dev-requirements.txt
     #   flask
