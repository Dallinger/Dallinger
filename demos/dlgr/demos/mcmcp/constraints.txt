--- conflicted
+++ resolved
@@ -23,13 +23,6 @@
     #   -c ../../../../dev-requirements.txt
     #   outcome
     #   trio
-<<<<<<< HEAD
-boto3==1.26.94
-    # via
-    #   -c ../../../../dev-requirements.txt
-    #   dallinger
-botocore==1.29.94
-=======
 blinker==1.6.2
     # via
     #   -c ../../../../dev-requirements.txt
@@ -39,7 +32,6 @@
     #   -c ../../../../dev-requirements.txt
     #   dallinger
 botocore==1.29.121
->>>>>>> 5c17295f
     # via
     #   -c ../../../../dev-requirements.txt
     #   boto3
@@ -73,38 +65,22 @@
     #   flask
     #   pip-tools
     #   rq
-<<<<<<< HEAD
-cryptography==39.0.2
-    # via
-    #   -c ../../../../dev-requirements.txt
-    #   pyopenssl
-dallinger==9.5.0a1
-=======
 cryptography==40.0.2
     # via
     #   -c ../../../../dev-requirements.txt
     #   pyopenssl
 dallinger==9.7.0
->>>>>>> 5c17295f
     # via -r requirements.txt
 exceptiongroup==1.1.1
     # via
     #   -c ../../../../dev-requirements.txt
     #   trio
     #   trio-websocket
-<<<<<<< HEAD
-faker==17.6.0
-    # via
-    #   -c ../../../../dev-requirements.txt
-    #   dallinger
-flask==2.1.3
-=======
 faker==18.5.1
     # via
     #   -c ../../../../dev-requirements.txt
     #   dallinger
 flask==2.3.1
->>>>>>> 5c17295f
     # via
     #   -c ../../../../dev-requirements.txt
     #   dallinger
@@ -183,10 +159,11 @@
     # via
     #   -c ../../../../dev-requirements.txt
     #   dallinger
-markupsafe==2.0.1
+markupsafe==2.1.2
     # via
     #   -c ../../../../dev-requirements.txt
     #   jinja2
+    #   werkzeug
     #   wtforms
 outcome==1.2.0
     # via
@@ -200,11 +177,7 @@
     # via
     #   -c ../../../../dev-requirements.txt
     #   dallinger
-<<<<<<< HEAD
-pip-tools==6.12.3
-=======
 pip-tools==6.13.0
->>>>>>> 5c17295f
     # via
     #   -c ../../../../dev-requirements.txt
     #   dallinger
@@ -319,11 +292,7 @@
     #   -c ../../../../dev-requirements.txt
     #   selenium
     #   trio-websocket
-<<<<<<< HEAD
-trio-websocket==0.10.0
-=======
 trio-websocket==0.10.2
->>>>>>> 5c17295f
     # via
     #   -c ../../../../dev-requirements.txt
     #   selenium
@@ -351,11 +320,7 @@
     # via
     #   -c ../../../../dev-requirements.txt
     #   dallinger
-<<<<<<< HEAD
-werkzeug==2.1.2
-=======
 werkzeug==2.3.0
->>>>>>> 5c17295f
     # via
     #   -c ../../../../dev-requirements.txt
     #   flask
