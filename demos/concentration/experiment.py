"""The game Snake."""

import dallinger

config = dallinger.config.get_config()


def extra_parameters():
    config.register('num_participants', int)


class ConcentrationGame(dallinger.experiments.Experiment):
    """Define the structure of the experiment."""

    def __init__(self, session=None):
        """Initialize the experiment."""
        super(ConcentrationGame, self).__init__(session)
        self.experiment_repeats = 1
<<<<<<< HEAD
        N = config.get("Experiment", "num_participants")
        self.initial_recruitment_size = N
        if session:
            self.setup()
=======
        self.initial_recruitment_size = config["num_participants"]
        self.setup()
>>>>>>> e2d6fa31
<|MERGE_RESOLUTION|>--- conflicted
+++ resolved
@@ -16,12 +16,7 @@
         """Initialize the experiment."""
         super(ConcentrationGame, self).__init__(session)
         self.experiment_repeats = 1
-<<<<<<< HEAD
         N = config.get("Experiment", "num_participants")
         self.initial_recruitment_size = N
         if session:
-            self.setup()
-=======
-        self.initial_recruitment_size = config["num_participants"]
-        self.setup()
->>>>>>> e2d6fa31
+            self.setup()