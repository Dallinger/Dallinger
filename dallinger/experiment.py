--- conflicted
+++ resolved
@@ -535,7 +535,6 @@
         # explicitly elsewhere, especially since the default constructor doesn't
         # call it.
         if not self.networks():
-<<<<<<< HEAD
             for _ in range(self.practice_repeats):
                 network = self.create_network()
                 network.role = "practice"
@@ -545,20 +544,6 @@
                 network.role = "experiment"
                 db.session.add(network)
             db.session.commit()
-=======
-            # This should generally be called from a flask route, but we use a
-            # session contextmanager to be safe.
-            with db.sessions_scope() as session:
-                for _ in range(self.practice_repeats):
-                    network = self.create_network()
-                    network.role = "practice"
-                    session.add(network)
-                for _ in range(self.experiment_repeats):
-                    network = self.create_network()
-                    network.role = "experiment"
-                    session.add(network)
-                session.commit()
->>>>>>> 69d1d469
 
     def create_network(self):
         """Return a new network."""
@@ -573,7 +558,6 @@
 
         if full == "all":
             if role == "all":
-<<<<<<< HEAD
                 return db.session.query(Network).all()
             else:
                 return db.session.query(Network).filter_by(role=role).all()
@@ -583,17 +567,6 @@
             else:
                 return (
                     db.session.query(Network)
-=======
-                return self.session.query(Network).all()
-            else:
-                return self.session.query(Network).filter_by(role=role).all()
-        else:
-            if role == "all":
-                return self.session.query(Network).filter_by(full=full).all()
-            else:
-                return (
-                    self.session.query(Network)
->>>>>>> 69d1d469
                     .filter(and_(Network.role == role, Network.full == full))
                     .all()
                 )
@@ -609,19 +582,11 @@
         """
         key = participant.id
         networks_with_space = (
-<<<<<<< HEAD
             db.session.query(Network).filter_by(full=False).order_by(Network.id).all()
         )
         networks_participated_in = [
             node.network_id
             for node in db.session.query(Node.network_id)
-=======
-            self.session.query(Network).filter_by(full=False).order_by(Network.id).all()
-        )
-        networks_participated_in = [
-            node.network_id
-            for node in self.session.query(Node.network_id)
->>>>>>> 69d1d469
             .filter_by(participant_id=participant.id)
             .all()
         ]
@@ -757,11 +722,7 @@
         """
         try:
             return (
-<<<<<<< HEAD
                 db.session.query(Participant)
-=======
-                self.session.query(Participant)
->>>>>>> 69d1d469
                 .filter_by(assignment_id=assignment_id)
                 .one()
             )
@@ -972,11 +933,7 @@
 
     def log_summary(self):
         """Log a summary of all the participants' status codes."""
-<<<<<<< HEAD
         participants = db.session.query(Participant.status).all()
-=======
-        participants = self.session.query(Participant.status).all()
->>>>>>> 69d1d469
         counts = Counter([p.status for p in participants])
         sorted_counts = sorted(counts.items(), key=itemgetter(0))
         self.log("Status summary: {}".format(str(sorted_counts)))
@@ -1034,11 +991,7 @@
     def fail_participant(self, participant):
         """Fail all the nodes of a participant."""
         participant_nodes = (
-<<<<<<< HEAD
             db.session.query(Node)
-=======
-            self.session.query(Node)
->>>>>>> 69d1d469
             .filter_by(participant_id=participant.id, failed=False)
             .all()
         )
@@ -1299,15 +1252,9 @@
         :returns: An ``OrderedDict()`` mapping panel titles to data structures
                   describing the experiment state.
         """  # noqa
-<<<<<<< HEAD
         participants = db.session.query(Participant)
         nodes = db.session.query(Node)
         infos = db.session.query(Info)
-=======
-        participants = self.session.query(Participant)
-        nodes = self.session.query(Node)
-        infos = self.session.query(Info)
->>>>>>> 69d1d469
 
         unique_statuses = set(participant.status for participant in participants.all())
         stats = OrderedDict()
