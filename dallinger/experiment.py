"""The base experiment class."""

from collections import Counter
from functools import wraps
import imp
import inspect
import logging
from operator import itemgetter
import os
import random
import requests
import sys
import time
import uuid

from sqlalchemy import and_

from dallinger.config import get_config, LOCAL_CONFIG
from dallinger.data import Data
from dallinger.data import export
from dallinger.models import Network, Node, Info, Transformation, Participant
from dallinger.heroku import app_name
from dallinger.information import Gene, Meme, State
from dallinger.nodes import Agent, Source, Environment
from dallinger.transformations import Compression, Response
from dallinger.transformations import Mutation, Replication
from dallinger.networks import Empty

logger = logging.getLogger(__file__)
config = get_config()


def exp_class_working_dir(meth):
    @wraps(meth)
    def new_meth(self, *args, **kwargs):
        try:
            orig_path = os.getcwd()
            new_path = os.path.dirname(
                sys.modules[self.__class__.__module__].__file__
            )
            os.chdir(new_path)
            # Override configs
            config.register_extra_parameters()
            config.load_from_file(LOCAL_CONFIG)
            return meth(self, *args, **kwargs)
        finally:
            os.chdir(orig_path)
    return new_meth


class Experiment(object):
    """Define the structure of an experiment."""
    app_id = None
    # Optional Redis channel to create and subscribe to on launch. Note that if
    # you define a channel, you probably also want to override the send()
    # method, since this is where messages from Redis will be sent.
    channel = None
    exp_config = None

    def __init__(self, session=None):
        """Create the experiment class. Sets the default value of attributes."""

        #: Boolean, determines whether the experiment logs output when
        #: running. Default is True.
        self.verbose = True

        #: String, the name of the experiment. Default is "Experiment
        #: title".
        self.task = "Experiment title"

        #: session, the experiment's connection to the database.
        self.session = session

        #: int, the number of practice networks (see
        #: :attr:`~dallinger.models.Network.role`). Default is 0.
        self.practice_repeats = 0

        #: int, the number of non practice networks (see
        #: :attr:`~dallinger.models.Network.role`). Default is 0.
        self.experiment_repeats = 0

        #: int, the number of participants
        #: required to move from the waiting room to the experiment.
        #: Default is 0 (no waiting room).
        self.quorum = 0

        #: int, the number of participants
        #: requested when the experiment first starts. Default is 1.
        self.initial_recruitment_size = 1

        #: dictionary, the classes Dallinger can make in response
        #: to front-end requests. Experiments can add new classes to this
        #: dictionary.
        self.known_classes = {
            "Agent": Agent,
            "Compression": Compression,
            "Environment": Environment,
            "Gene": Gene,
            "Info": Info,
            "Meme": Meme,
            "Mutation": Mutation,
            "Node": Node,
            "Replication": Replication,
            "Response": Response,
            "Source": Source,
            "State": State,
            "Transformation": Transformation,
        }

        #: dictionary, the properties of this experiment that are exposed
        #: to the public over an AJAX call
        if not hasattr(self, 'public_properties'):
            # Guard against subclasses replacing this with a @property
            self.public_properties = {}

        if session:
            self.configure()

    def configure(self):
        """Load experiment configuration here"""
        pass

    @property
    def background_tasks(self):
        """An experiment may define functions or methods to be started as
        background tasks upon experiment launch.
        """
        return []

    @property
    def recruiter(self):
        """Recruiter, the Dallinger class that recruits participants.
        Default is HotAirRecruiter in debug mode and MTurkRecruiter in other modes.
        If recruiter param in config is set, there can be other recuiters. This
        last part could (should) be made pluggable.
        """
        from dallinger.recruiters import HotAirRecruiter
        from dallinger.recruiters import MTurkRecruiter
        from dallinger.recruiters import BotRecruiter

        try:
            debug_mode = config.get('mode', None) == 'debug'
        except RuntimeError:
            # Config not yet loaded
            debug_mode = False

        recruiter = config.get('recruiter', None)
        if recruiter == 'bogus':
            # For forcing failures in tests
            raise NotImplementedError
        if debug_mode and recruiter != 'bots':
            return HotAirRecruiter
        if recruiter == 'bots':
            return BotRecruiter.from_current_config
        return MTurkRecruiter.from_current_config

    def send(self, raw_message):
        """socket interface implementation, and point of entry for incoming
        Redis messages.

        param raw_message is a string with a channel prefix, for example:

            'shopping:{"type":"buy","color":"blue","quantity":"2"}'
        """
        pass

    def setup(self):
        """Create the networks if they don't already exist."""
        if not self.networks():
            for _ in range(self.practice_repeats):
                network = self.create_network()
                network.role = "practice"
                self.session.add(network)
            for _ in range(self.experiment_repeats):
                network = self.create_network()
                network.role = "experiment"
                self.session.add(network)
            self.session.commit()

    def create_network(self):
        """Return a new network."""
        return Empty()

    def networks(self, role="all", full="all"):
        """All the networks in the experiment."""
        if full not in ["all", True, False]:
            raise ValueError("full must be boolean or all, it cannot be {}"
                             .format(full))

        if full == "all":
            if role == "all":
                return Network.query.all()
            else:
                return Network\
                    .query\
                    .filter_by(role=role)\
                    .all()
        else:
            if role == "all":
                return Network.query.filter_by(full=full)\
                    .all()
            else:
                return Network\
                    .query\
                    .filter(and_(Network.role == role, Network.full == full))\
                    .all()

    def get_network_for_participant(self, participant):
        """Find a network for a participant.

        If no networks are available, None will be returned. By default
        participants can participate only once in each network and participants
        first complete networks with `role="practice"` before doing all other
        networks in a random order.

        """
        key = participant.id
        networks_with_space = Network.query.filter_by(
            full=False).order_by(Network.id).all()
        networks_participated_in = [
            node.network_id for node in
            Node.query.with_entities(Node.network_id)
                .filter_by(participant_id=participant.id).all()
        ]

        legal_networks = [
            net for net in networks_with_space
            if net.id not in networks_participated_in
        ]

        if not legal_networks:
            self.log("No networks available, returning None", key)
            return None

        self.log("{} networks out of {} available"
                 .format(len(legal_networks),
                         (self.practice_repeats + self.experiment_repeats)),
                 key)

        legal_practice_networks = [net for net in legal_networks
                                   if net.role == "practice"]
        if legal_practice_networks:
            chosen_network = legal_practice_networks[0]
            self.log("Practice networks available."
                     "Assigning participant to practice network {}."
                     .format(chosen_network.id), key)
        else:
            chosen_network = self.choose_network(legal_networks, participant)
            self.log("No practice networks available."
                     "Assigning participant to experiment network {}"
                     .format(chosen_network.id), key)
        return chosen_network

    def choose_network(self, networks, participant):
        return random.choice(networks)

    def create_node(self, participant, network):
        """Create a node for a participant."""
        return Node(network=network, participant=participant)

    def add_node_to_network(self, node, network):
        """Add a node to a network.

        This passes `node` to :func:`~dallinger.models.Network.add_node()`.

        """
        network.add_node(node)

    def data_check(self, participant):
        """Check that the data are acceptable.

        Return a boolean value indicating whether the `participant`'s data is
        acceptable. This is meant to check for missing or invalid data. This
        check will be run once the `participant` completes the experiment. By
        default performs no checks and returns True. See also,
        :func:`~dallinger.experiments.Experiment.attention_check`.

        """
        return True

    def bonus(self, participant):
        """The bonus to be awarded to the given participant.

        Return the value of the bonus to be paid to `participant`. By default
        returns 0.

        """
        return 0

    def bonus_reason(self):
        """The reason offered to the participant for giving the bonus.

        Return a string that will be included in an email sent to the
        `participant` receiving a bonus. By default it is "Thank you for
        participating! Here is your bonus."

        """
        return "Thank for participating! Here is your bonus."

    def attention_check(self, participant):
        """Check if participant performed adequately.

        Return a boolean value indicating whether the `participant`'s data is
        acceptable. This is mean to check the participant's data to determine
        that they paid attention. This check will run once the *participant*
        completes the experiment. By default performs no checks and returns
        True. See also :func:`~dallinger.experiments.Experiment.data_check`.

        """
        return True

    def submission_successful(self, participant):
        """Run when a participant submits successfully."""
        pass

    def recruit(self):
        """Recruit participants to the experiment as needed.

        This method runs whenever a participant successfully completes the
        experiment (participants who fail to finish successfully are
        automatically replaced). By default it recruits 1 participant at a time
        until all networks are full.

        """
        if not self.networks(full=False):
            self.log("All networks full: closing recruitment", "-----")
            self.recruiter().close_recruitment()

    def log(self, text, key="?????", force=False):
        """Print a string to the logs."""
        if force or self.verbose:
            print(">>>> {} {}".format(key, text))
            sys.stdout.flush()

    def log_summary(self):
        """Log a summary of all the participants' status codes."""
        participants = Participant.query\
            .with_entities(Participant.status).all()
        counts = Counter([p.status for p in participants])
        sorted_counts = sorted(counts.items(), key=itemgetter(0))
        self.log("Status summary: {}".format(str(sorted_counts)))
        return sorted_counts

    def save(self, *objects):
        """Add all the objects to the session and commit them.

        This only needs to be done for networks and participants.

        """
        if len(objects) > 0:
            self.session.add_all(objects)
        self.session.commit()

    def node_post_request(self, participant, node):
        """Run when a request to make a node is complete."""
        pass

    def node_get_request(self, node=None, nodes=None):
        """Run when a request to get nodes is complete."""
        pass

    def vector_post_request(self, node, vectors):
        """Run when a request to connect is complete."""
        pass

    def vector_get_request(self, node, vectors):
        """Run when a request to get vectors is complete."""
        pass

    def info_post_request(self, node, info):
        """Run when a request to create an info is complete."""
        pass

    def info_get_request(self, node, infos):
        """Run when a request to get infos is complete."""
        pass

    def transmission_post_request(self, node, transmissions):
        """Run when a request to transmit is complete."""
        pass

    def transmission_get_request(self, node, transmissions):
        """Run when a request to get transmissions is complete."""
        pass

    def transformation_post_request(self, node, transformation):
        """Run when a request to transform an info is complete."""
        pass

    def transformation_get_request(self, node, transformations):
        """Run when a request to get transformations is complete."""
        pass

    def fail_participant(self, participant):
        """Fail all the nodes of a participant."""
        participant_nodes = Node.query\
            .filter_by(participant_id=participant.id, failed=False)\
            .all()

        for node in participant_nodes:
            node.fail()

    def data_check_failed(self, participant):
        """What to do if a participant fails the data check.

        Runs when `participant` has failed
        :func:`~dallinger.experiments.Experiment.data_check`. By default calls
        :func:`~dallinger.experiments.Experiment.fail_participant`.

        """
        self.fail_participant(participant)

    def attention_check_failed(self, participant):
        """What to do if a participant fails the attention check.

        Runs when `participant` has failed the
        :func:`~dallinger.experiments.Experiment.attention_check`. By default calls
        :func:`~dallinger.experiments.Experiment.fail_participant`.

        """
        self.fail_participant(participant)

    def assignment_abandoned(self, participant):
        """What to do if a participant abandons the hit.

        This runs when a notification from AWS is received indicating that
        `participant` has run out of time. Calls
        :func:`~dallinger.experiments.Experiment.fail_participant`.

        """
        self.fail_participant(participant)

    def assignment_returned(self, participant):
        """What to do if a participant returns the hit.

        This runs when a notification from AWS is received indicating that
        `participant` has returned the experiment assignment. Calls
        :func:`~dallinger.experiments.Experiment.fail_participant`.

        """
        self.fail_participant(participant)

    def assignment_reassigned(self, participant):
        """What to do if the assignment assigned to a participant is
        reassigned to another participant while the first participant
        is still working.

        This runs when a participant is created with the same assignment_id
        as another participant if the earlier participant still has the status
        "working". Calls :func:`~dallinger.experiments.Experiment.fail_participant`.

        """
        self.fail_participant(participant)

    @exp_class_working_dir
<<<<<<< HEAD
    def run(self, exp_config=None, app_id=None, bot=False, **kwargs):
=======
    def run(self, exp_config=None, app_id=None, **kwargs):
>>>>>>> 403fa19f
        """Deploy and run an experiment.

        The exp_config object is either a dictionary or a
        ``localconfig.LocalConfig`` object with parameters
        specific to the experiment run grouped by section.
        """
        import dallinger as dlgr

        if app_id is None:
            app_id = self.make_uuid()

        self.app_id = app_id
<<<<<<< HEAD
        self.exp_config = exp_config or {}

        if bot:
            kwargs['recruiter'] = 'bots'

        if kwargs:
            self.exp_config.update(kwargs)

        if self.exp_config.get('mode') == u'debug':
            dlgr.command_line.debug.callback(
                verbose=True,
                bot=bot,
                exp_config=self.exp_config
            )
        else:
            dlgr.command_line.deploy_sandbox_shared_setup(
                app=app_id,
                verbose=self.verbose,
                exp_config=exp_config
            )
=======
        self.exp_config = exp_config or kwargs

        if self.exp_config["mode"] == u"debug":
            raise NotImplementedError
        else:
            dlgr.command_line.deploy_sandbox_shared_setup(
                app=app_id,
                verbose=self.verbose,
                exp_config=self.exp_config
            )

>>>>>>> 403fa19f
        return self._finish_experiment()

    @classmethod
    def make_uuid(cls):
        """Returns a new uuid"""
        return str(uuid.uuid4())

    def _finish_experiment(self):
        # Debug runs synchronously
        if self.exp_config.get('mode') != 'debug':
            self.log("Waiting for experiment to complete.", "")
            while self.experiment_completed() is False:
                time.sleep(30)
            self.end_experiment()
        return self.retrieve_data()

    def experiment_completed(self):
        """Checks the current state of the experiment to see whether it has
        completed"""
        status_url = 'https://{}.herokuapp.com/summary'.format(
            app_name(self.app_id)
        )
        data = {}
        try:
            resp = requests.get(status_url)
            data = resp.json()
        except (ValueError, requests.exceptions.RequestException):
            logger.exception('Error fetching experiment status.')
        logger.debug('Current application state: {}'.format(data))
        return data.get('completed', False)

    def retrieve_data(self):
        """Retrieves and saves data from a running experiment"""
        local = False
        if self.exp_config.get('mode') == 'debug':
            local = True
        filename = export(self.app_id, local=local)
        logger.debug('Data exported to %s' % filename)
        return Data(filename)

    def end_experiment(self):
        """Terminates a running experiment"""
        import dallinger as dlgr
        dlgr.command_line.destroy_server(self.app_id)


def load():
    """Load the active experiment."""
    if os.getcwd() not in sys.path:
        sys.path.append(os.getcwd())

    try:
        exp = imp.load_source('dallinger_experiment', "dallinger_experiment.py")
        classes = inspect.getmembers(exp, inspect.isclass)
        exps = [c for c in classes
                if (c[1].__bases__[0].__name__ in "Experiment")]
        this_experiment = exps[0][0]
        mod = __import__('dallinger_experiment', fromlist=[this_experiment])
        return getattr(mod, this_experiment)

    except ImportError:
        logger.error('Could not import experiment.')
        raise<|MERGE_RESOLUTION|>--- conflicted
+++ resolved
@@ -453,11 +453,7 @@
         self.fail_participant(participant)
 
     @exp_class_working_dir
-<<<<<<< HEAD
     def run(self, exp_config=None, app_id=None, bot=False, **kwargs):
-=======
-    def run(self, exp_config=None, app_id=None, **kwargs):
->>>>>>> 403fa19f
         """Deploy and run an experiment.
 
         The exp_config object is either a dictionary or a
@@ -469,17 +465,13 @@
         if app_id is None:
             app_id = self.make_uuid()
 
-        self.app_id = app_id
-<<<<<<< HEAD
-        self.exp_config = exp_config or {}
-
         if bot:
             kwargs['recruiter'] = 'bots'
 
-        if kwargs:
-            self.exp_config.update(kwargs)
-
-        if self.exp_config.get('mode') == u'debug':
+        self.app_id = app_id
+        self.exp_config = exp_config or kwargs
+
+        if self.exp_config.get("mode") == u"debug":
             dlgr.command_line.debug.callback(
                 verbose=True,
                 bot=bot,
@@ -489,21 +481,8 @@
             dlgr.command_line.deploy_sandbox_shared_setup(
                 app=app_id,
                 verbose=self.verbose,
-                exp_config=exp_config
-            )
-=======
-        self.exp_config = exp_config or kwargs
-
-        if self.exp_config["mode"] == u"debug":
-            raise NotImplementedError
-        else:
-            dlgr.command_line.deploy_sandbox_shared_setup(
-                app=app_id,
-                verbose=self.verbose,
                 exp_config=self.exp_config
             )
-
->>>>>>> 403fa19f
         return self._finish_experiment()
 
     @classmethod
