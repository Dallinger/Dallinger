import json
import logging
from typing import List, Optional

import requests
import tenacity
<<<<<<< HEAD
from typing import List, Optional
from dateutil import parser
=======
>>>>>>> 387cf3bc

logger = logging.getLogger(__file__)


class ProlificServiceException(Exception):
    """Some error from Prolific"""

    pass


class ProlificService:
    """Wrapper for Prolific REST API"""

    def __init__(self, api_token: str, api_version: str, referer_header: str, sandbox: bool):
        self.api_token = api_token
        # For error logging:
        self.api_token_fragment = f"{api_token[:3]}...{api_token[-3:]}"
        self.api_version = api_version
        self.referer_header = referer_header
        self.sandbox = sandbox

    @property
    def api_root(self):
        """The root URL for API calls."""
        return f"https://api.prolific.co/api/{self.api_version}"

    def add_participants_to_study(self, study_id: int, number_to_add: int) -> dict:
        """Add additional slots to a running Study."""
        study_info = self.get_study(study_id=study_id)
        current_total_slots = study_info["total_available_places"]
        new_total = current_total_slots + number_to_add

        return self._req(
            method="PATCH",
            endpoint=f"/studies/{study_id}/",
            json={"total_available_places": new_total},
        )

    @tenacity.retry(
        wait=tenacity.wait_exponential(multiplier=1, min=2, max=8),
        stop=tenacity.stop_after_attempt(5),
        reraise=True,
    )
    def approve_participant_session(self, session_id: str) -> dict:
        """Mark an assignment as approved.

        We do some retrying here, because our first attempt to approve will
        happen more or less simultaneously with the worker submitting
        the study on Prolific. If we get there first, there will be an error
        because the submission hasn't happened yet.
        """
        status = self.get_participant_session(session_id)["status"]
        if status != "AWAITING REVIEW":
            # This will trigger a retry from the decorator
            raise ProlificServiceException("Prolific session not yet submitted.")

        return self._req(
            method="POST",
            endpoint=f"/submissions/{session_id}/transition/",
            json={"action": "APPROVE"},
        )

    def get_participant_session(self, session_id: str) -> dict:
        """Retrieve details of a participant Session

        This is roughly equivalent to an Assignment on MTurk.

        Example return value:

        {
            "id": "60d9aadeb86739de712faee0",
            "study_id": "60aca280709ee40ec37d4885",
            "participant": "60bf9310e8dec401be6e9615",
            "started_at": "2021-05-20T11:03:00.457Z",
            "status": "ACTIVE"
        }
        """
        return self._req(method="GET", endpoint=f"/submissions/{session_id}/")

    def published_study(
        self,
        completion_code: str,
        completion_option: str,
        description: str,
        eligibility_requirements: List[dict],  # can be empty, but not None
        estimated_completion_time: int,
        external_study_url: str,
        internal_name: str,
        maximum_allowed_time: int,
        name: str,
        prolific_id_option: str,
        reward: int,
        total_available_places: int,
        mode: str,
        device_compatibility: Optional[List[str]] = None,
        peripheral_requirements: Optional[List[str]] = None,
    ) -> dict:
        """Create an active Study on Prolific, and return its properties.

        This method wraps both creating a draft study and publishing it, which
        is the required workflow for generating a working study on Prolific.
        """
        args = locals()
        del args["self"]
        del args["mode"]
        draft = self.draft_study(**args)
        study_id = draft["id"]
        if mode == "live":
            logger.info(f"Publishing experiment {study_id} on Prolific...")
            return self.publish_study(study_id)
        else:
<<<<<<< HEAD
            logger.info(f"Sandboxing experiment {study_id} in Prolific (saved as draft, not public)...")
=======
            logger.info(
                f"Sandboxing experiment {study_id} in Prolific (saved as draft, not public)..."
            )
>>>>>>> 387cf3bc
            return draft

    def draft_study(
        self,
        completion_code: str,
        completion_option: str,
        description: str,
        eligibility_requirements: List[dict],
        estimated_completion_time: int,
        external_study_url: str,
        internal_name: str,
        maximum_allowed_time: int,
        name: str,
        prolific_id_option: str,
        reward: int,
        total_available_places: int,
        device_compatibility: Optional[List[str]] = None,
        peripheral_requirements: Optional[List[str]] = None,
    ) -> dict:
        """Create a draft Study on Prolific, and return its properties."""

        payload = {
            "name": name,
            "internal_name": internal_name,
            "description": description,
            "external_study_url": external_study_url,
            "prolific_id_option": prolific_id_option,
            "completion_code": completion_code,
            "completion_option": completion_option,
            "total_available_places": total_available_places,
            "estimated_completion_time": estimated_completion_time,
            "maximum_allowed_time": maximum_allowed_time,
            "reward": reward,
            "eligibility_requirements": eligibility_requirements,
            "status": "UNPUBLISHED",
        }

        if device_compatibility is not None:
            payload["device_compatibility"] = device_compatibility
        if peripheral_requirements is not None:
            payload["peripheral_requirements"] = peripheral_requirements

        return self._req(method="POST", endpoint="/studies/", json=payload)

    def get_hits(self):
        """Get a list of all HITs in the account."""
        response = self._req(method="GET", endpoint="/studies/")
        return [
            {
                "id": hit["id"],
                "title": hit["name"],
                "annotation": hit.get("internal_name", ""),
                "status": hit["status"],
                "created": parser.parse(hit["date_created"]),
                "expiration": '',  # Not available in Prolific in list view
                "description": '',  # Not available in Prolific in list view
            } for hit in response["results"]
        ]

    def get_study(self, study_id: str) -> dict:
        """Fetch details of an existing Study"""
        return self._req(method="GET", endpoint=f"/studies/{study_id}/")

    def publish_study(self, study_id: str) -> dict:
        """Publish a previously created UNPUBLISHED study."""
        return self._req(
            method="POST",
            endpoint=f"/studies/{study_id}/transition/",
            json={"action": "PUBLISH"},
        )

    def delete_study(self, study_id: str) -> bool:
        """Delete a Study entirely. This is only possible on UNPUBLISHED studies."""
        response = self._req(method="DELETE", endpoint=f"/studies/{study_id}")
        return response == {"status_code": 204}

    def pay_session_bonus(self, study_id: str, worker_id: str, amount: float) -> bool:
        """Pay a worker a bonus.

        This needs to happen in two steps:
            1. Define the payments as a record on Prolific
            2. Trigger the execution of the payments, using the ID from step 1.


        Note: We currently rely on Dallinger's execution order to ensure that the
        study has already been submitted and approved by the time we are called. If
        this were not the case, it's possible that payment would fail, but I have
        not verified this. - `Jesse Snyder <https://github.com/jessesnyder/>__` Feb 1 2022
        """
        amount_str = "{:.2f}".format(amount)
        payload = {
            "study_id": study_id,
            "csv_bonuses": f"{worker_id},{amount_str}",
        }

        # Step 1: configure payment
        setup_response = self._req(
            method="POST", endpoint="/submissions/bonus-payments/", json=payload
        )
        # Step 2: pull the trigger
        payment_response = self._req(
            "POST", endpoint=f"/bulk-bonus-payments/{setup_response['id']}/pay/"
        )

        return payment_response

    def who_am_i(self) -> dict:
        """For testing authorization, primarily, but does return all the
        details for your user.
        """
        return self._req(method="GET", endpoint="/users/me/")

    def _req(self, method: str, endpoint: str, **kw) -> dict:
        """Runs the actual request/response cycle:
        * Adds auth header
        * Adds Referer header to help Prolific identify our requests
          when troubleshooting
        * Logs all requests (we might want to stop doing this when we're
          out of our "beta" period with Prolific)
        * Parses response and does error handling
        """
        headers = {
            "Authorization": f"Token {self.api_token}",
            "Referer": self.referer_header,
        }
        url = f"{self.api_root}{endpoint}"
        summary = {
            "URL": url,
            "method": method,
            "args": kw,
        }
        logger.warning(f"Prolific API request: {json.dumps(summary)}")
        response = requests.request(method, url, headers=headers, **kw)

        if method == "DELETE" and response.ok:
            return {"status_code": response.status_code}

        parsed = response.json()
        if "error" in parsed:
            error = {
                "method": method,
                "token": self.api_token_fragment,
                "URL": url,
                "args": kw,
                "response": parsed,
            }
            raise ProlificServiceException(json.dumps(error))

        return parsed<|MERGE_RESOLUTION|>--- conflicted
+++ resolved
@@ -4,11 +4,7 @@
 
 import requests
 import tenacity
-<<<<<<< HEAD
-from typing import List, Optional
 from dateutil import parser
-=======
->>>>>>> 387cf3bc
 
 logger = logging.getLogger(__file__)
 
@@ -22,7 +18,9 @@
 class ProlificService:
     """Wrapper for Prolific REST API"""
 
-    def __init__(self, api_token: str, api_version: str, referer_header: str, sandbox: bool):
+    def __init__(
+        self, api_token: str, api_version: str, referer_header: str, sandbox: bool
+    ):
         self.api_token = api_token
         # For error logging:
         self.api_token_fragment = f"{api_token[:3]}...{api_token[-3:]}"
@@ -120,13 +118,9 @@
             logger.info(f"Publishing experiment {study_id} on Prolific...")
             return self.publish_study(study_id)
         else:
-<<<<<<< HEAD
-            logger.info(f"Sandboxing experiment {study_id} in Prolific (saved as draft, not public)...")
-=======
             logger.info(
                 f"Sandboxing experiment {study_id} in Prolific (saved as draft, not public)..."
             )
->>>>>>> 387cf3bc
             return draft
 
     def draft_study(
@@ -181,9 +175,10 @@
                 "annotation": hit.get("internal_name", ""),
                 "status": hit["status"],
                 "created": parser.parse(hit["date_created"]),
-                "expiration": '',  # Not available in Prolific in list view
-                "description": '',  # Not available in Prolific in list view
-            } for hit in response["results"]
+                "expiration": "",  # Not available in Prolific in list view
+                "description": "",  # Not available in Prolific in list view
+            }
+            for hit in response["results"]
         ]
 
     def get_study(self, study_id: str) -> dict:
