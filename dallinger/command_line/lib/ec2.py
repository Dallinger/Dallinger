import base64
import logging
import os.path
import struct
import subprocess
import time
from datetime import datetime
from typing import Callable

import boto3
import click
import pandas as pd
import paramiko
import requests
from botocore.exceptions import ClientError
from paramiko.util import deflate_long
from tqdm import tqdm
from yaspin import yaspin

from ..config import remove_host as dallinger_remove_host
from ..config import store_host as dallinger_store_host
from ..docker_ssh import Executor
from ..docker_ssh import prepare_server as dallinger_prepare_server

logger = logging.getLogger(__name__)


def get_keys(region_name=None):
    from dallinger.config import get_config

    config = get_config()
    if not config.ready:
        config.load()
    keys = {}
    # If keys are not set let boto get them from ~/.aws/config or other standard places
    if config.get("aws_access_key_id"):
        keys = {
            "aws_access_key_id": config.get("aws_access_key_id"),
            "aws_secret_access_key": config.get("aws_secret_access_key"),
            "region_name": region_name or config.get("aws_region", "us-east-1"),
        }
    return keys


def url_to_country_city(url):
    # Lookup the country and city of an IP address
    # https://stackoverflow.com/questions/38099968/how-to-get-country-name-from-ip-address-in-python
    import json

    import requests

    response = requests.get(f"http://ip-api.com/json/{url}")
    js = json.loads(response.text)
    return {
        "country": js["country"],
        "city": js["city"],
    }


def get_ec2_client(region_name=None):
    return boto3.client("ec2", **get_keys(region_name))


def get_53_client():
    return boto3.client("route53", **get_keys())


def list_regions():
    logger.info("Getting regions...")
    regions = get_ec2_client().describe_regions()["Regions"]
    region_metadata = []
    for region in regions:
        region_metadata.append(
            {
                "region_name": region["RegionName"],
                "endpoint": region["Endpoint"],
                **url_to_country_city(region["Endpoint"]),
            }
        )

    print(pd.DataFrame(region_metadata).to_markdown())


def get_instance_details(instance_types, region_name=None):
    response = requests.get(
        "https://ec2.shop",
        params={
            "filter": ",".join(instance_types),
            "region": region_name,
        },
        headers={
            "accept": "json",
        },
    )
    if response.status_code != 200:
        print(f"Failed to get details for {instance_types} in {region_name}")
        return None

    price_df = pd.DataFrame(response.json()["Prices"])

    if len(price_df) != len(instance_types):
        print(f"Failed to get all details for {instance_types} in {region_name}")
    return price_df


def get_instances(region_name):
    reservations = get_ec2_client(region_name).describe_instances()["Reservations"]
    instances = []
    for reservation in reservations:
        for instance in reservation["Instances"]:
            try:
                name = instance["Tags"][0]["Value"]
            except KeyError:
                name = "Unnamed"
            instance_time_zone = instance["LaunchTime"].tzinfo
            now_in_instance_time_zone = datetime.now(instance_time_zone)

            instances.append(
                {
                    "name": name,
                    "instance_id": instance["InstanceId"],
                    "instance_type": instance["InstanceType"],
                    "region": region_name,
                    "state": instance["State"]["Name"],
                    "public_dns_name": instance["PublicDnsName"],
                    # 'public_ip_address': instance['PublicIpAddress'],
                    "pem": instance["KeyName"],
                    # Duration since instance was started
                    "uptime": (
                        now_in_instance_time_zone - instance["LaunchTime"]
                    ).seconds,
                }
            )

    return pd.DataFrame(instances)


def get_all_instances(region_name=None):
    if region_name is None:
        logger.warning("Listing instances in all regions...")
        instance_dfs = []
        all_regions = get_ec2_client().describe_regions()["Regions"]
        pb = tqdm(all_regions, total=len(all_regions))
        for region in pb:
            pb.set_description("Retrieving instances in " + region["RegionName"])
            instance_dfs.append(get_instances(region["RegionName"]))
        instance_df = pd.concat(instance_dfs)
    else:
        instance_df = get_instances(region_name)
    if len(instance_df) == 0:
        return instance_df
    with yaspin(text="Getting instance details..."):
        instance_details = instance_df.groupby(["instance_type", "region"]).apply(
            lambda x: get_instance_details(
                x["instance_type"].unique(), x["region"].unique()
            )
        )
        instance_details = instance_details.reset_index()
        instance_details = instance_details[
            ["instance_type", "region", "Memory", "VCPUS", "Cost"]
        ]
    instance_df = instance_df.merge(
        instance_details, on=["instance_type", "region"], how="left"
    )
    instance_df["Cost"] = instance_df["Cost"] * instance_df["uptime"] / (60**2)
    instance_df.sort_values("Cost", inplace=True)
    instance_df["Cost"] = instance_df["Cost"].apply(lambda x: f"${int(x)}")
    instance_df["uptime"] = instance_df["uptime"].apply(
        lambda x: str(int(x / 60**2)) + "h"
    )
    return instance_df


def list_instances(region_name=None, filtered_states=[], pem=None):
    logger.info("Getting instances...")
    # Get all instances for the specified region
    instance_df = get_all_instances(region_name)
    # Filter instances based on state and pem
    if len(filtered_states) > 0:
        instance_df = instance_df.query("state in @filtered_states")
    if pem is not None:
        instance_df = instance_df.query("pem.str.endswith(@pem)")
    print(instance_df.to_markdown())


def get_instance_types(region_name=None):
    ec2 = get_ec2_client(region_name)
    pb = tqdm()
    response = ec2.describe_instance_types()
    instance_types = response["InstanceTypes"]
    pb.update(len(instance_types))
    while "NextToken" in response:
        response = ec2.describe_instance_types(NextToken=response["NextToken"])
        instance_types += response["InstanceTypes"]
        pb.update(len(instance_types))

    instance_type_metadata = []
    for instance_type in instance_types:
        memory_in_gb = instance_type["MemoryInfo"]["SizeInMiB"] / 1024
        if instance_type["InstanceStorageSupported"]:
            storage_in_gb = instance_type["InstanceStorageInfo"]["TotalSizeInGB"]
        else:
            storage_in_gb = 0
        instance_type_metadata.append(
            {
                "instance_type": instance_type["InstanceType"],
                "vcpu": instance_type["VCpuInfo"]["DefaultVCpus"],
                "memory": f"{memory_in_gb} GB",
                "storage": f"{storage_in_gb} GB",
                "network_performance": instance_type["NetworkInfo"][
                    "NetworkPerformance"
                ],
            }
        )
    return pd.DataFrame(instance_type_metadata)


def list_instance_types(region_name=None):
    print("Getting all instance types...")
    instance_type_df = get_instance_types(region_name)
    print(instance_type_df.to_markdown())


def list_recent_ubuntu_images(region_name=None):
    logger.info("Getting recent Ubuntu images...")
    response = get_ec2_client(region_name).describe_images(
        IncludeDeprecated=False,
    )
    image_ids = []
    for image in response["Images"]:
        image_ids.append(
            {
                "image_id": image["ImageId"],
                "name": image["Name"],
                "creation_date": image["CreationDate"],
            }
        )
    print(pd.DataFrame(image_ids).to_markdown())


def get_security_group_id(security_group_name, region_name=None):
    try:
        response = get_ec2_client(region_name).describe_security_groups(
            GroupNames=[security_group_name]
        )
        return response["SecurityGroups"][0]["GroupId"]
    except Exception:
        print(
            f"Security group {security_group_name} not found in region {region_name}. Creating..."
        )
        response = get_ec2_client(region_name).create_security_group(
            Description="Default security group for dallinger docker to EC2",
            GroupName=security_group_name,
        )
        group_id = response["GroupId"]

        IpPermissions = [
            {
                "FromPort": port,
                "IpProtocol": "tcp",
                "IpRanges": [{"CidrIp": "0.0.0.0/0"}],
                "Ipv6Ranges": [],
                "PrefixListIds": [],
                "ToPort": port,
                "UserIdGroupPairs": [],
            }
            for port in [80, 22, 443, 5000]
        ]

        # Add inbound rules
        get_ec2_client(region_name).authorize_security_group_ingress(
            GroupId=group_id,
            IpPermissions=IpPermissions,
        )
        return group_id


def get_pem_path(key_name):
    return os.path.join(os.path.expanduser("~"), f"{key_name}.pem")


def register_key_pair(ec2, key_name):
    pem_loc = get_pem_path(key_name)
    key = paramiko.RSAKey.from_private_key_file(pem_loc)

    output = b""
    parts = [
        b"ssh-rsa",
        deflate_long(key.public_numbers.e),
        deflate_long(key.public_numbers.n),
    ]
    for part in parts:
        output += struct.pack(">I", len(part)) + part
    public_key = b"ssh-rsa " + base64.b64encode(output) + b"\n"
    ec2.import_key_pair(KeyName=key_name, PublicKeyMaterial=public_key)


def add_key_to_ssh_agent(key_name):
    pem_loc = get_pem_path(key_name)
    subprocess.run(["ssh-add", pem_loc])


def wait_for_instance(instance_name, host, user="ubuntu", n_tries=10):
    for i in range(n_tries):
        try:
            executor = Executor(host, user)
            return executor
        except Exception:
            time.sleep((i + 1) * 30)
            print(f"Failed to connect to {instance_name}. Retrying...")
    raise Exception(f"Failed to connect to {instance_name}.")


def get_image_id(ec2, image_name):
    response = ec2.describe_images(
        IncludeDeprecated=False,
        Filters=[
            {
                "Name": "name",
                "Values": [image_name],
            },
        ],
    )
    assert len(response["Images"]) == 1
    return response["Images"][0]["ImageId"]


def setup_ssh_keys(ec2, key_name, region_name=None):
    try:
        ec2.describe_key_pairs(KeyNames=[key_name])
    except ClientError:
        print(f"Key pair {key_name} not found in region {region_name}. Creating...")
        register_key_pair(ec2, key_name)

    add_key_to_ssh_agent(key_name)


def boot_instance(ec2, image_id, instance_type, key_name, instance_name, region_name):
    response = ec2.run_instances(
        ImageId=image_id,
        InstanceType=instance_type,
        KeyName=key_name,
        MaxCount=1,
        MinCount=1,
        TagSpecifications=[
            {
                "ResourceType": "instance",
                "Tags": [
                    {
                        "Key": "Name",
                        "Value": instance_name,
                    },
                ],
            },
        ],
    )
    instance = response["Instances"][0]
    instance_id = instance["InstanceId"]

    print(f"Waiting for {instance_name} to be ready...")
    waiter = get_ec2_client(region_name).get_waiter("instance_running")
    waiter.wait(InstanceIds=[instance_id])
    print(f"{instance_name} is ready!")
    return instance_id


def set_security_group(
    ec2, instance_id, instance_name, security_group_id, security_group_name
):
    print(f"Associating security group {security_group_name} with {instance_name}...")
    ec2.modify_instance_attribute(
        Groups=[security_group_id],
        InstanceId=instance_id,
    )


def get_volume_size(ec2, volume_id):
    response = ec2.describe_volumes(VolumeIds=[volume_id])
    return response["Volumes"][0]["Size"]


def increase_storage(
    instance_id, instance_name, storage_in_gb, ec2=None, region_name=None
):
    if ec2 is None:
        assert region_name is not None
        ec2 = get_ec2_client(region_name)
    # Set sufficient storage
    print(f"Increasing storage of {instance_name} to {storage_in_gb} GB...")

    # get volume id
    response = ec2.describe_instances(InstanceIds=[instance_id])
    instance = response["Reservations"][0]["Instances"][0]
    volume_id = instance["BlockDeviceMappings"][0]["Ebs"]["VolumeId"]

    # Get volume size
    volume_size = get_volume_size(ec2, volume_id)

    assert (
        volume_size < storage_in_gb
    ), f"Volume size {volume_size} GB is already greater than {storage_in_gb} GB"

    # increase volume size
    ec2.modify_volume(
        VolumeId=volume_id,
        Size=storage_in_gb,
    )

    print(f"Waiting for {instance_name} to be ready...")
    waiter = ec2.get_waiter("volume_in_use")
    waiter.wait(VolumeIds=[volume_id])
    print(f"{instance_name} is ready!")

    # Extend partition
    host, user, ip_address = (
        instance["PublicDnsName"],
        "ubuntu",
        instance["PublicIpAddress"],
    )
    executor = wait_for_instance(instance_name, host, user)

    volume_partition_list = [
        line for line in executor.run("lsblk -o name -n").split("\n") if line != ""
    ]
    volume_to_partitions = {}
    for volume_or_partition in volume_partition_list:
        if not any([volume_or_partition.__contains__(arrow) for arrow in ["└─", "├─"]]):
            volume_to_partitions[volume_or_partition] = []
        else:
            partition = volume_or_partition
            for volume in volume_to_partitions.keys():
                if volume_or_partition.__contains__(volume):
                    partition = volume + partition.split(volume)[1]
                    volume_to_partitions[volume].append(partition)
                    break
    selected_volumes = [
        volume
        for volume, partitions in volume_to_partitions.items()
        if len(partitions) > 0
    ]
    assert len(selected_volumes) == 1
    selected_volume = selected_volumes[0]
    selected_partition = volume_to_partitions[selected_volume][0]

    print(executor.run("df -h"))
    print(executor.run("lsblk"))
    time.sleep(20)
    executor.run(f"sudo growpart /dev/{selected_volume} 1")

    time.sleep(10)
    executor.run(f"sudo resize2fs /dev/{selected_partition}")

    print(executor.run("df -h"))
    return host, user, ip_address, executor


def filter_zone_ids(zone_name, route_53=None):
    if route_53 is None:
        route_53 = get_53_client()
    return [
        item.get("Id")
        for item in route_53.list_hosted_zones_by_name()["HostedZones"]
        if zone_name in item.get("Name", "")
    ]


def get_domain(dns_host):
    return ".".join(dns_host.split(".")[-2:])


def get_subdomain(dns_host):
    return dns_host.split(".")[0]


def remove_dns_records(zone_id, dns_host, route_53=None, confirm=False):
    if route_53 is None:
        route_53 = get_53_client()
    records = route_53.list_resource_record_sets(HostedZoneId=zone_id)
    filtered_records = [
        record for record in records["ResourceRecordSets"] if dns_host in record["Name"]
    ]

    if len(filtered_records) > 0:
        used_host = filtered_records[0]["ResourceRecords"][0]["Value"]
        msg = f"""
                DNS host {dns_host} is already used by instance {used_host}. Make sure no experiments are running under this
                domain, OTHERWISE THIS WILL BREAK THEM. Are you sure you want to overwrite the DNS record and use it for
                this server?
                """
        if confirm and not click.confirm(msg):
            print("Aborting...")
            return

        # delete the existing records
        for record in filtered_records:
            route_53.change_resource_record_sets(
                HostedZoneId=zone_id,
                ChangeBatch={
                    "Changes": [{"Action": "DELETE", "ResourceRecordSet": record}]
                },
            )
        print(f"Removed DNS record {dns_host}")


def create_dns_record(dns_host, user, host, route_53=None):
    if route_53 is None:
        route_53 = get_53_client()

    filtered_hosts = filter_zone_ids(get_domain(dns_host), route_53)
    hosted_zone_id = filtered_hosts[0]
    response = route_53.change_resource_record_sets(
        HostedZoneId=hosted_zone_id,
        ChangeBatch={
            "Changes": [
                {
                    "Action": "CREATE",
                    "ResourceRecordSet": {
                        "Type": "CNAME",
                        "Name": dns_host,
                        "TTL": 300,
                        "ResourceRecords": [{"Value": host}],
                    },
                }
            ]
        },
    )

    assert (
        response["ResponseMetadata"]["HTTPStatusCode"] == 200
    ), "Failed to set up DNS record"

    with yaspin(
        text="Waiting for DNS record to be set up (can take up to two minutes)..."
    ):
        change_id = response["ChangeInfo"]["Id"]
        n_tries = 24
        wait = 5
        timeout = n_tries * wait
        for _ in range(n_tries):
            response = route_53.get_change(Id=change_id)
            if response["ChangeInfo"]["Status"] == "INSYNC":
                break
            time.sleep(wait)
        else:
            raise Exception(f"DNS record setup timed out after {timeout} seconds.")

    is_wild_card = dns_host.startswith("*.")
    full_domain = dns_host.replace("*.", "")
    test_host = f"test.{full_domain}" if is_wild_card else dns_host

    dns_executor = Executor(test_host, user)
    print("DNS record set up!")
    return dns_executor


def prepare_instance(
    instance_name: str,
    region_name: str,
    instance_type: str,
    storage_in_gb: int,
    key_name: str,
    image_name: str,
    security_group_name: str,
    dns_host: str = None,
    callback: Callable[[str, str, str, Executor], None] = None,
):
    instance_df = get_all_instances(region_name)
    assert (
        len(instance_df) == 0
        or len(instance_df.query(f"name == '{instance_name}' and state=='running'"))
        == 0
    ), f"Instance {instance_name} already exists!"

    if dns_host is not None:
        route_53 = get_53_client()
        assert (
            len(dns_host.split(".")) == 3
        ), "DNS host must be in the format subdomain.domain.tld"
        domain = get_domain(dns_host)

        msg = f"""
        Hosted zone {domain} not found in Route 53.
        To set it up, you need a DNS record for your experiment server.
        On the AWS online console, navigate to the Route 53 service.
        On the Dashboard you can register a domain name. Note that different domain names
        come with different costs, and that registering a domain name can take from a few minutes to several hours.
        Before proceeding with the next steps, please wait until the AWS console tells you that the registration
        is complete.
        """
        filtered_ids = filter_zone_ids(domain, route_53)
        assert len(filtered_ids) == 1, msg

        remove_dns_records(filtered_ids[0], dns_host, route_53, confirm=True)

        with open(os.path.expanduser("~/.ssh/known_hosts"), "r") as f:
            known_hosts = f.readlines()
            known_hosts = [
                line for line in known_hosts if not line.startswith(dns_host)
            ]

        with open(os.path.expanduser("~/.ssh/known_hosts"), "w") as f:
            f.writelines(known_hosts)

    start = time.time()
    ec2 = get_ec2_client(region_name)
    security_group_id = get_security_group_id(security_group_name, region_name)
    print(f"Provisioning {instance_name} on {region_name}...")
    image_id = get_image_id(ec2, image_name)

    setup_ssh_keys(ec2, key_name, region_name)

    instance_id = boot_instance(
        ec2, image_id, instance_type, key_name, instance_name, region_name
    )

    set_security_group(
        ec2, instance_id, instance_name, security_group_id, security_group_name
    )

    host, user, ip_address, executor = increase_storage(
        instance_id, instance_name, storage_in_gb, ec2
    )
    if callback is not None:
        callback(host, user, ip_address, executor, dns_host, instance_name)

    duration = time.time() - start
    print(
        f"Provisioning complete! Time taken: {duration}. {instance_name} is ready at {host}"
    )


<<<<<<< HEAD
def prepare_docker_experiment_setup(
    host, user, ip_address, executor, dns_host=None, instance_name=None
):
=======
def create_dns_records(dns_host, user, host):
    if dns_host is not None:
        create_dns_record(dns_host, user, host)
        create_dns_record("*." + dns_host, user, host)


def remove_dns_record(dns_host, remove_dallinger_host=True):
    if dns_host is not None:
        route_53 = get_53_client()
        filtered_ids = filter_zone_ids(get_domain(dns_host), route_53)
        remove_dns_records(filtered_ids[0], dns_host, route_53)
        if remove_dallinger_host:
            dallinger_remove_host(dns_host)


def prepare_docker_experiment_setup(host, user, ip_address, executor, dns_host=None):
>>>>>>> a5640b43
    from dallinger.config import get_config

    config = get_config()
    if not config.ready:
        config.load()
    assert config.get("dashboard_user") and config.get(
        "dashboard_password"
    ), "dashboard_user and dashboard_password must be set in ~/.dallingerconfig"

    dallinger_prepare_server(host, user)

    create_dns_records(dns_host, user, host)

    dallinger_store_host(dict(host=host, user=user))
    dallinger_store_host(dict(host=dns_host, user=user))
    print("Host registered in dallinger")


def provision(
    instance_name: str,
    region_name: str,
    instance_type: str,
    storage_in_gb: int,
    key_name: str,
    image_name: str,
    security_group_name: str,
    dns_host: str = None,
):
    prepare_instance(
        instance_name,
        region_name,
        instance_type,
        storage_in_gb,
        key_name,
        image_name,
        security_group_name,
        dns_host,
        callback=prepare_docker_experiment_setup,
    )


def _get_instance_row_from(
    region_name,
    instance_name=None,
    public_dns_name=None,
    filter_by="state == 'running'",
):
    instances_df = get_instances(region_name)
    if filter_by is not None:
        instances_df = instances_df.query(filter_by)

    assert (
        sum([var is None for var in [instance_name, public_dns_name]]) == 1
    ), "Provide either instance_name or public_dns"
    if instance_name is not None:
        selected_instances = instances_df.query(f"name == '{instance_name}'")
    else:
        selected_instances = instances_df.query(
            f"public_dns_name == '{public_dns_name}'"
        )
    if len(selected_instances) == 0:
        raise Exception("No instances found")
    elif len(selected_instances) > 1:
        raise Exception("Multiple running instances found")
    else:
        return selected_instances.iloc[0]


def _get_instance_id_from(
    region_name,
    instance_name=None,
    public_dns_name=None,
    filter_by="state == 'running'",
):
    return _get_instance_row_from(
        region_name, instance_name, public_dns_name, filter_by
    )["instance_id"]


def wait_for_instance_state_change(region, name, state, n_tries=12, wait=10):
    with yaspin(
        text=f"Waiting for the instance to change to state '{state}': ", color="yellow"
    ) as sp:
        for _ in range(n_tries):
            instance_row = _get_instance_row_from(
                region_name=region,
                instance_name=name,
                filter_by=None,
            )
            if instance_row["state"] == state:
                break
            time.sleep(wait)
        if instance_row["state"] != state:
            sp.fail("❌")
            raise Exception(
                f"Instance '{name}' did not change to state '{state}' after {n_tries * wait} seconds"
            )
        else:
            sp.text = f"Instance '{name}' changed to state '{state}'"
            sp.ok("✅")
        return instance_row


def get_instance_id_from_url(region_name, public_dns_name):
    return _get_instance_id_from(region_name, public_dns_name=public_dns_name)


def get_instance_id_from_name(region_name, instance_name):
    return _get_instance_id_from(region_name, instance_name=instance_name)


def restart(region_name, instance_id):
    logger.info(f"Restarting {instance_id}...")
    get_ec2_client(region_name).reboot_instances(InstanceIds=[instance_id])
    logger.info(f"Restarting of {instance_id} complete!")


def start(region_name, instance_id):
    logger.info(f"Starting {instance_id}...")
    get_ec2_client(region_name).start_instances(InstanceIds=[instance_id])
    logger.info(f"Starting of {instance_id} complete!")


def stop(region_name, instance_id):
    logger.warning(
        f"Instance {instance_id} will be stopped. You will still be charged for the storage."
    )
    logger.info(f"Stopping {instance_id}...")
    get_ec2_client(region_name).stop_instances(InstanceIds=[instance_id])
    logger.info(f"Stopping of {instance_id} complete!")


def teardown(region_name, instance_id, public_dns_name, dns_host):
    logger.info(f"Terminating {instance_id} ({public_dns_name})...")
    get_ec2_client(region_name).terminate_instances(InstanceIds=[instance_id])
    dallinger_remove_host(public_dns_name)
    remove_dns_record(dns_host, remove_dallinger_host=True)
    logger.info(f"Termination of {instance_id} complete!")<|MERGE_RESOLUTION|>--- conflicted
+++ resolved
@@ -629,11 +629,6 @@
     )
 
 
-<<<<<<< HEAD
-def prepare_docker_experiment_setup(
-    host, user, ip_address, executor, dns_host=None, instance_name=None
-):
-=======
 def create_dns_records(dns_host, user, host):
     if dns_host is not None:
         create_dns_record(dns_host, user, host)
@@ -649,8 +644,9 @@
             dallinger_remove_host(dns_host)
 
 
-def prepare_docker_experiment_setup(host, user, ip_address, executor, dns_host=None):
->>>>>>> a5640b43
+def prepare_docker_experiment_setup(
+    host, user, ip_address, executor, dns_host=None, instance_name=None
+):
     from dallinger.config import get_config
 
     config = get_config()
