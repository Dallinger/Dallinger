--- conflicted
+++ resolved
@@ -317,51 +317,29 @@
     executor = Executor(ssh_host, user=ssh_user, app=app_name)
     executor.run("mkdir -p ~/dallinger/caddy.d")
 
-    if not update:
-        # Check if there's an existing app with the same name
-        app_yml = f"~/dallinger/{app_name}/docker-compose.yml"
-<<<<<<< HEAD
-        app_yml_exists = executor.run(f"ls {app_yml}", raise_=False)
-        messages = []
-        if app_yml_exists:
-            messages.append(
-                f"App with name {app_name} already exists: found {app_yml} file. Aborting."
-            )
-        caddy_yml = f"~/dallinger/caddy.d/{app_name}"
-        caddy_yml_exists = executor.run(f"ls {caddy_yml}", raise_=False)
-        if caddy_yml_exists:
-            print(
-                f"App with name {app_name} already exists: found {app_yml} file. Aborting."
-            )
-        if app_yml_exists or caddy_yml_exists:
-            messages.append(
-                "Use a different name, destroy the current app or add --update"
-            )
-            print("\n".join(messages))
-            raise click.Abort
-=======
-        executor.run(
-            f"if [ -f {app_yml} ]; then docker compose -f {app_yml} down --remove-orphans; fi",
-            raise_=False,
-        )
-        print("Removing any pre-existing Redis volumes.")
-        remove_redis_volumes(app_name, executor)
-    else:
-        app_yml = f"~/dallinger/{app_name}/docker-compose.yml"
-        yml_file_exists = executor.run(f"ls -l {app_yml}", raise_=False)
-        if not yml_file_exists:
-            print(
-                f"{app_yml} file not found. App {app_name} does not exist on the server."
-            )
-            raise click.Abort
-
     sftp = get_sftp(ssh_host, user=ssh_user)
     sftp.putfo(BytesIO(DOCKER_COMPOSE_SERVER), "dallinger/docker-compose.yml")
     sftp.putfo(
         BytesIO(CADDYFILE.format(host=dns_host, tls=tls).encode()),
         "dallinger/Caddyfile",
     )
->>>>>>> befaad02
+
+    # Check if there's an existing app with the same name
+    app_yml = f"~/dallinger/{app_name}/docker-compose.yml"
+    app_yml_exists = executor.run(f"ls {app_yml}", raise_=False)
+    messages = []
+    caddy_yml = f"~/dallinger/caddy.d/{app_name}"
+    caddy_yml_exists = executor.run(f"ls {caddy_yml}", raise_=False)
+    if (app_yml_exists or caddy_yml_exists) and not update:
+        messages.append("Use a different name, destroy the current app or add --update")
+        print("\n".join(messages))
+        raise click.Abort
+    elif update and not (app_yml_exists and caddy_yml_exists):
+        messages.append(
+            f"App with name {app_name} not found: missing {app_yml} or {caddy_yml} file. Aborting."
+        )
+        print("\n".join(messages))
+        raise click.Abort
 
     print("Launching http and postgresql servers.")
     executor.run("docker compose -f ~/dallinger/docker-compose.yml up -d")
@@ -429,14 +407,18 @@
     if not update:
         print("Cleaning up db/user")
         executor.run(
-            rf"""docker compose -f ~/dallinger/docker-compose.yml exec -T postgresql psql -U dallinger -c 'DROP DATABASE IF EXISTS "{experiment_id}";'"""
+            f"""docker compose -f ~/dallinger/docker-compose.yml exec -T postgresql psql -U dallinger -c 'DROP DATABASE IF EXISTS "{experiment_id}";'"""
         )
         executor.run(
-            rf"""docker compose -f ~/dallinger/docker-compose.yml exec -T postgresql psql -U dallinger -c 'DROP USER IF EXISTS "{experiment_id}"; '"""
+            f"""docker compose -f ~/dallinger/docker-compose.yml exec -T postgresql psql -U dallinger -c 'DROP USER IF EXISTS "{experiment_id}"; '"""
         )
         print(f"Creating database {experiment_id}")
         executor.run(
-            rf"""docker compose -f ~/dallinger/docker-compose.yml exec -T postgresql psql -U dallinger -c 'CREATE DATABASE "{experiment_id}"'"""
+            f"""docker compose -f ~/dallinger/docker-compose.yml exec -T postgresql psql -U dallinger -c 'CREATE DATABASE "{experiment_id}"'"""
+        )
+        create_user_script = f"""CREATE USER "{experiment_id}" with encrypted password '{postgresql_password}'"""
+        executor.run(
+            f"docker compose -f ~/dallinger/docker-compose.yml exec -T postgresql psql -U dallinger -c {quote(create_user_script)}"
         )
 
         if archive_path is not None:
