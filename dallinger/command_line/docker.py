--- conflicted
+++ resolved
@@ -496,11 +496,7 @@
 
 
 def script_command_linux(cmd):
-<<<<<<< HEAD
-    return ["script", "-q", "--command", " ".join(cmd), "/dev/null"]
-=======
     return ["script", "-O", "/dev/null", "-q", "--command", " ".join(cmd)]
->>>>>>> 6a8001f7
 
 
 def script_command_mac(cmd):
