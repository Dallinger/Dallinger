#!/usr/bin/python
# -*- coding: utf-8 -*-

"""The Dallinger command-line utility."""

from __future__ import print_function, unicode_literals

<<<<<<< HEAD
import json
import click
=======
>>>>>>> 387cf3bc
import os
import shutil
import signal
import sys
import time
import warnings
import webbrowser
from collections import Counter
from functools import wraps
from pathlib import Path
<<<<<<< HEAD
from rq import Worker, Connection
from sqlalchemy import exc as sa_exc
from os.path import exists
=======
>>>>>>> 387cf3bc

import click
import requests
import tabulate
from rq import Connection, Worker
from sqlalchemy import exc as sa_exc

from dallinger import data, db
from dallinger.command_line.develop import develop
from dallinger.command_line.docker import docker
from dallinger.command_line.docker_ssh import docker_ssh
<<<<<<< HEAD
from dallinger.notifications import admin_notifier
from dallinger.notifications import SMTPMailer
from dallinger.notifications import EmailConfig
from dallinger.notifications import MessengerError
from dallinger.heroku.tools import HerokuApp
from dallinger.heroku.tools import HerokuInfo
from dallinger.mturk import MTurkServiceException
from dallinger.recruiters import by_name, MTurkRecruiter, ProlificRecruiter
from dallinger.recruiters import _mturk_service_from_config
from dallinger.command_line.utils import Output
from dallinger.command_line.utils import header
from dallinger.command_line.utils import log
from dallinger.command_line.utils import require_exp_directory
from dallinger.command_line.utils import verify_package
from dallinger.command_line.utils import verify_id
from dallinger.utils import check_call, query_yes_no
from dallinger.utils import ensure_constraints_file_presence
from dallinger.utils import generate_random_id
=======
from dallinger.command_line.utils import (
    Output,
    header,
    log,
    require_exp_directory,
    verify_id,
    verify_package,
)
from dallinger.config import get_config
from dallinger.deployment import (
    DebugDeployment,
    LoaderDeployment,
    deploy_sandbox_shared_setup,
    setup_experiment,
)
from dallinger.heroku.tools import HerokuApp, HerokuInfo
from dallinger.mturk import MTurkService, MTurkServiceException
from dallinger.notifications import (
    EmailConfig,
    MessengerError,
    SMTPMailer,
    admin_notifier,
)
from dallinger.recruiters import by_name
from dallinger.utils import (
    check_call,
    ensure_constraints_file_presence,
    generate_random_id,
)
>>>>>>> 387cf3bc
from dallinger.version import __version__

click.disable_unicode_literals_warning = True
warnings.simplefilter("ignore", category=sa_exc.SAWarning)


CONTEXT_SETTINGS = dict(help_option_names=["-h", "--help"])


idle_template = """Dear experimenter,

This is an automated email from Dallinger. You are receiving this email because
your dyno has been running for over {minutes_so_far} minutes.

The application id is: {app_id}

To see the logs, use the command "dallinger logs --app {app_id}"
To pause the app, use the command "dallinger hibernate --app {app_id}"
To destroy the app, use the command "dallinger destroy --app {app_id}"


The Dallinger dev. team.
"""


def report_idle_after(seconds):
    """Report_idle_after after certain number of seconds."""

    def decorator(func):
        def wrapper(*args, **kwargs):
            def _handle_timeout(signum, frame):
                config = get_config()
                if not config.ready:
                    config.load()
                message = {
                    "subject": "Idle Experiment.",
                    "body": idle_template.format(
                        app_id=config.get("id"), minutes_so_far=round(seconds / 60)
                    ),
                }
                log("Reporting problem with idle experiment...")
                admin_notifier(config).send(**message)

            signal.signal(signal.SIGALRM, _handle_timeout)
            signal.alarm(seconds)
            try:
                result = func(*args, **kwargs)
            finally:
                signal.alarm(0)
            return result

        return wraps(func)(wrapper)

    return decorator


@click.group(context_settings=CONTEXT_SETTINGS)
@click.version_option(__version__, "--version", "-v", message="%(version)s")
def dallinger():
    """Dallinger command-line utility."""
    from logging.config import fileConfig

    fileConfig(
        os.path.join(os.path.dirname(__file__), "..", "logging.ini"),
        disable_existing_loggers=False,
    )


dallinger.add_command(develop)
dallinger.add_command(docker)
dallinger.add_command(docker_ssh)


@dallinger.command()
def setup():
    """Walk the user though the Dallinger setup."""
    # Create the Dallinger config file if it does not already exist.
    config_name = ".dallingerconfig"
    config_path = os.path.join(os.path.expanduser("~"), config_name)

    if os.path.isfile(config_path):
        log("Dallinger config file already exists.", chevrons=False)

    else:
        log("Creating Dallinger config file at ~/.dallingerconfig...", chevrons=False)
        src = os.path.join(
            os.path.dirname(os.path.realpath(__file__)),
            "..",
            "default_configs",
            config_name,
        )
        shutil.copyfile(src, config_path)


@dallinger.command()
@click.option("--app", default=None, callback=verify_id, help="Experiment id")
def summary(app):
    """Print a summary of a deployed app's status."""
    click.echo(get_summary(app))


@dallinger.command()
def uuid():
    """Print a new UUID"""
    from dallinger.experiment import Experiment

    click.echo(Experiment.make_uuid())


def get_summary(app):
    heroku_app = HerokuApp(app)
    r = requests.get("{}/summary".format(heroku_app.url))
    summary = r.json()["summary"]
    out = []
    out.append("\nstatus    | count")
    out.append("----------------")
    for s in summary:
        out.append("{:<10}| {}".format(s[0], s[1]))
    num_approved = sum([s[1] for s in summary if s[0] == "approved"])
    num_not_working = sum([s[1] for s in summary if s[0] != "working"])
    if num_not_working > 0:
        the_yield = 1.0 * num_approved / num_not_working
        out.append("\nYield: {:.2%}".format(the_yield))
    return "\n".join(out)


@dallinger.command()
@click.option("--verbose", is_flag=True, flag_value=True, help="Verbose mode")
@click.option(
    "--bot", is_flag=True, flag_value=True, help="Use bot to complete experiment"
)
@click.option(
    "--proxy", default=None, help="Alternate port when opening browser windows"
)
@click.option(
    "--no-browsers",
    is_flag=True,
    flag_value=True,
    default=False,
    help="Skip opening browsers",
)
@require_exp_directory
def debug(verbose, bot, proxy, no_browsers=False, exp_config=None):
    """Run the experiment locally."""
    debugger = DebugDeployment(Output(), verbose, bot, proxy, exp_config, no_browsers)
    log(header, chevrons=False)
    debugger.run()


def prelaunch_db_bootstrapper(zip_path, log):
    def bootstrap_db(heroku_app, config):
        # Pre-populate the database if an archive was given
        log("Ingesting dataset from {}...".format(os.path.basename(zip_path)))
        engine = db.create_db_engine(heroku_app.db_url)
        data.bootstrap_db_from_zip(zip_path, engine)

    return bootstrap_db


def _deploy_in_mode(mode, verbose, log, app=None, archive=None):
    if app:
        verify_id(None, None, app)

    log(header, chevrons=False)
    prelaunch = []
    if archive:
        archive_path = os.path.abspath(archive)
        if not os.path.exists(archive_path):
            raise click.BadParameter(
                'Experiment archive "{}" does not exist.'.format(archive_path)
            )
        prelaunch.append(prelaunch_db_bootstrapper(archive_path, log))

    config = get_config()
    config.load()
    config.extend({"mode": mode, "logfile": "-"})

    return deploy_sandbox_shared_setup(
        log=log, verbose=verbose, app=app, prelaunch_actions=prelaunch
    )


def fail_on_unsupported_urls(f):
    """raises click.UsageError if the current experiment has a dependecy using a git+ssh url,
    since they're not supported on Heroku without docker
    """

    @wraps(f)
    def wrapper(**kwargs):
        if "\ngit+ssh" in Path("requirements.txt").read_text():
            raise click.UsageError(
                "This experment has a git+ssh dependency.\n"
                "Dallinger does not support this for Heroku deployment using non-docker dynos.\n"
                "Try using the docker deployment by configuring a docker registry, adding the\n"
                "`docker_image_base_name` variable to config.txt and running\n"
                f"dallinger docker {f.__name__}"
            )
        return f(**kwargs)

    return wrapper


@dallinger.command()
@click.option("--verbose", is_flag=True, flag_value=True, help="Verbose mode")
@click.option("--app", default=None, help="Experiment id")
@click.option("--archive", default=None, help="Optional path to an experiment archive")
@require_exp_directory
@fail_on_unsupported_urls
@report_idle_after(21600)
def sandbox(verbose, app, archive):
    """Deploy app using Heroku to the MTurk Sandbox."""
    return _deploy_in_mode(
        mode="sandbox", verbose=verbose, log=log, app=app, archive=archive
    )


@dallinger.command()
@click.option("--verbose", is_flag=True, flag_value=True, help="Verbose mode")
@click.option("--app", default=None, help="ID of the deployed experiment")
@click.option("--archive", default=None, help="Optional path to an experiment archive")
@require_exp_directory
@fail_on_unsupported_urls
@report_idle_after(21600)
def deploy(verbose, app, archive):
    """Deploy app using Heroku to MTurk."""
    return _deploy_in_mode(
        mode="live", verbose=verbose, log=log, app=app, archive=archive
    )


@dallinger.command()
@click.option("--qualification")
@click.option("--value")
@click.option(
    "--by_name",
    is_flag=True,
    flag_value=True,
    help="Use a qualification name, not an ID",
)
@click.option("--notify", is_flag=True, flag_value=True, help="Notify worker by email")
@click.option("--sandbox", is_flag=True, flag_value=True, help="Use the MTurk sandbox")
@click.argument("workers", nargs=-1)
def qualify(workers, qualification, value, by_name, notify, sandbox):
    """Assign a qualification to 1 or more workers"""
    if not (workers and qualification and value):
        raise click.BadParameter(
            "Must specify a qualification ID, value/score, and at least one worker ID"
        )
    mturk = _mturk_service_from_config(sandbox)
    if by_name:
        result = mturk.get_qualification_type_by_name(qualification)
        if result is None:
            raise click.BadParameter(
                'No qualification with name "{}" exists.'.format(qualification)
            )

        qid = result["id"]
    else:
        qid = qualification

    click.echo(
        "Assigning qualification {} with value {} to {} worker{}...".format(
            qid, value, len(workers), "s" if len(workers) > 1 else ""
        )
    )
    for worker in workers:
        if mturk.assign_qualification(qid, worker, int(value), notify=notify):
            click.echo("{} OK".format(worker))

    # print out the current set of workers with the qualification
    results = list(mturk.get_workers_with_qualification(qid))

    click.echo("{} workers with qualification {}:".format(len(results), qid))

    for score, count in Counter([r["score"] for r in results]).items():
        click.echo("{} with value {}".format(count, score))


@dallinger.command()
def email_test():
    """Test email configuration and send a test email."""
    out = Output()
    config = get_config()
    config.load()
    settings = EmailConfig(config)
    out.log("Email Config")
    out.log(tabulate.tabulate(settings.as_dict().items()), chevrons=False)
    problems = settings.validate()
    if problems:
        out.error(
            "✗ There are mail configuration problems. Fix these first:\n{}".format(
                problems
            )
        )
        return

    else:
        out.log("✓ email config looks good!")
    mailer = SMTPMailer(
        config.get("smtp_host"),
        config.get("smtp_username"),
        config.get("smtp_password"),
    )
    msg = {
        "subject": "Test message from Dallinger",
        "sender": config.get("dallinger_email_address"),
        "recipients": [config.get("contact_email_on_error")],
        "body": "This has been a test...",
    }
    out.log("Sending a test email from {sender} to {recipients[0]}".format(**msg))
    try:
        mailer.send(**msg)
    except MessengerError:
        out.error("✗ Message sending failed...")
        raise
    else:
        out.log("✓ Test email sent successfully to {}!".format(msg["recipients"][0]))


@dallinger.command()
@click.option("--recruiter", default="mturk", required=True)
@click.option("--worker_id", required=True)
@click.option("--email")
@click.option("--dollars", required=True, type=float)
@click.option("--sandbox", is_flag=True, flag_value=True, help="Use the MTurk sandbox")
def compensate(recruiter, worker_id, email, dollars, sandbox):
    """Credit a specific worker by ID through their recruiter"""
    out = Output()
    config = get_config()
    config.load()
    mode = "sandbox" if sandbox else "live"
    do_notify = email is not None
    no_email_str = "" if email else " NOT"

    with config.override({"mode": mode}):
        rec = by_name(recruiter)
        if not click.confirm(
            '\n\nYou are about to pay worker "{}" ${:.2f} in "{}" mode using the "{}" recruiter.\n'
            "The worker will{} be notified by email. "
            "Continue?".format(worker_id, dollars, mode, recruiter, no_email_str)
        ):
            out.log("Aborting...")
            return

        try:
            result = rec.compensate_worker(
                worker_id=worker_id, email=email, dollars=dollars, notify=do_notify
            )
        except Exception as ex:
            out.error(
                "Compensation failed. The recruiter reports the following error:\n{}".format(
                    ex
                ),
            )
            return

    out.log("HIT Details")
    out.log(tabulate.tabulate(result["hit"].items()), chevrons=False)
    out.log("Qualification Details")
    out.log(tabulate.tabulate(result["qualification"].items()), chevrons=False)
    out.log("Worker Notification")
    out.log(tabulate.tabulate(result["email"].items()), chevrons=False)


@dallinger.command()
@click.option("--qualification")
@click.option(
    "--by_name",
    is_flag=True,
    flag_value=True,
    help="Use a qualification name, not an ID",
)
@click.option(
    "--reason",
    default="Revoking automatically assigned Dallinger qualification",
    help="Reason for revoking qualification",
)
@click.option("--sandbox", is_flag=True, flag_value=True, help="Use the MTurk sandbox")
@click.argument("workers", nargs=-1)
def revoke(workers, qualification, by_name, reason, sandbox):
    """Revoke a qualification from 1 or more workers"""
    if not (workers and qualification):
        raise click.BadParameter(
            "Must specify a qualification ID or name, and at least one worker ID"
        )

    mturk = _mturk_service_from_config(sandbox)
    if by_name:
        result = mturk.get_qualification_type_by_name(qualification)
        if result is None:
            raise click.BadParameter(
                'No qualification with name "{}" exists.'.format(qualification)
            )

        qid = result["id"]
    else:
        qid = qualification

    if not click.confirm(
        '\n\nYou are about to revoke qualification "{}" '
        "for these workers:\n\t{}\n\n"
        "This will send an email to each of them from Amazon MTurk. "
        "Continue?".format(qid, "\n\t".join(workers))
    ):
        click.echo("Aborting...")
        return

    for worker in workers:
        if mturk.revoke_qualification(qid, worker, reason):
            click.echo(
                'Revoked qualification "{}" from worker "{}"'.format(qid, worker)
            )

    # print out the current set of workers with the qualification
    results = list(mturk.get_workers_with_qualification(qid))
    click.echo(
        'There are now {} workers with qualification "{}"'.format(len(results), qid)
    )


@dallinger.command()
@click.option("--app", default=None, callback=verify_id, help="Experiment id")
def hibernate(app):
    """Pause an experiment and remove costly resources."""
    log("The database backup URL is...")
    backup_url = data.backup(app)
    log(backup_url)

    log("Scaling down the web servers...")
    heroku_app = HerokuApp(app)
    heroku_app.scale_down_dynos()

    log("Removing addons...")

    addons = [
        "heroku-postgresql",
        # "papertrail",
        "heroku-redis",
    ]
    for addon in addons:
        heroku_app.addon_destroy(addon)


def get_recruiter(recruiter_name):
    """Return a recruiter by name."""
    available_recruiters = ["mturk", "prolific"]
    if recruiter_name == "mturk":
        return MTurkRecruiter(is_dummy=True)
    elif recruiter_name == "prolific":
        return ProlificRecruiter(is_dummy=True)
    else:
        raise NotImplementedError(
            f"Invalid recruiter, please choose from {available_recruiters}"
        )


@dallinger.command()
@click.option("--app", default=None, help="Experiment id")
@click.option(
    "--sandbox",
    is_flag=True,
    flag_value=True,
    help="Look for HITs in the MTurk sandbox rather than the live/production environment",
)
@click.option("--recruiter", default="mturk", help="Experiment id")
def hits(app, sandbox, recruiter):
    """List all HITs for the recruiter account or for a specific experiment id."""
    if app is not None:
        verify_id(None, "--app", app)

    get_recruiter(recruiter).hits(app, sandbox)


@dallinger.command()
@click.option("--hit_id", default=None, help="MTurk HIT ID")
@click.option(
    "--sandbox",
    is_flag=True,
    flag_value=True,
    help="Look for HITs in the MTurk sandbox rather than the live/production environment",
)
@click.option("--recruiter", default="mturk", help="Experiment id")
def hit_details(hit_id, sandbox, recruiter):
    """Print the details for a specific HIT is for a recruiter."""
    details = get_recruiter(recruiter).hit_details(hit_id, sandbox)
    print(json.dumps(details, indent=4, default=str))


@dallinger.command()
@click.option("--hit_id", default=None, help="MTurk HIT ID")
@click.option(
    "--sandbox",
    is_flag=True,
    flag_value=True,
    help="Look for HITs in the MTurk sandbox rather than the live/production environment",
)
@click.option("--recruiter", default="mturk", help="Experiment id")
@click.option(
    "--qualification_path",
    default=None,
    help="Filename/path for the qualification file",
)
def copy_qualifications(hit_id, sandbox, recruiter, qualification_path):
    """Copy qualifications from an existing HIT ID."""
    recruiter = get_recruiter(recruiter)
    if qualification_path is None:
        qualification_path = recruiter.default_qualification_name
    assert qualification_path.endswith(
        ".json"
    ), "Qualification path must be a json file"
    if exists(qualification_path):
        overwrite = query_yes_no(
            f"Overwrite existing qualification file: {qualification_path}?"
        )
        if not overwrite:
            raise Exception(f"Qualification file already exists: {qualification_path}.")
    qualifications = recruiter.get_qualifications(hit_id, sandbox)
    with open(qualification_path, "w") as f:
        json.dump(qualifications, f, indent=4)


@dallinger.command()
@click.option("--hit_id", default=None, help="MTurk HIT ID")
@click.option("--app", default=None, help="Experiment ID")
@click.option(
    "--sandbox",
    is_flag=True,
    flag_value=True,
    help="Look for HITs in the MTurk sandbox rather than the live/production environment",
)
def expire(hit_id, app, sandbox, exit=True):
    """Expire (set to "Reviewable") an MTurk HIT by specifying a HIT ID, or by
    specifying a Dallinger experiment ID, in which case HITs with the experiment
    ID in their ``annotation`` field will be expired.
    """
    if (hit_id and app) or not (hit_id or app):
        raise click.BadParameter("Must specify --hit_id or --app, but not both.")
    if app is not None:
        verify_id(None, "--app", app)
    service = _mturk_service_from_config(sandbox)

    # Assemble the list of HITs to expire
    if hit_id:
        targets = [hit_id]
    else:  # Find HITs based on --app value
        targets = [
            h["id"]
            for h in service.get_hits(hit_filter=lambda h: h.get("annotation") == app)
        ]

    success = []
    failures = []
    for hit_id in targets:
        try:
            service.expire_hit(hit_id=hit_id)
            success.append(hit_id)
        except MTurkServiceException:
            failures.append(hit_id)
    out = Output()
    if success:
        out.log(
            "Expired {} hit[s] (which may have already been expired): {}".format(
                len(success), ", ".join(success)
            )
        )
    if failures:
        out.log(
            "Could not expire {} hit[s]: {}".format(len(failures), ", ".join(failures))
        )
    if not success and not failures:
        out.error("Failed to find any matching HITs on MTurk.")
        if not sandbox:
            out.log(
                "If this experiment was run in the MTurk sandbox, use:\n"
                "  `dallinger expire --sandbox --app {}`".format(app),
                chevrons=False,
            )
        out.log("You can run `dallinger hits` to help troubleshoot.", chevrons=False)
    if exit and not success:
        sys.exit(1)


@dallinger.command()
@click.option("--hit_id", required=True)
@click.option("--assignments", required=True, type=int)
@click.option("--duration_hours", type=float)
@click.option(
    "--sandbox", is_flag=True, flag_value=True, help="HIT is in the MTurk sandbox"
)
def extend_mturk_hit(hit_id, assignments, duration_hours, sandbox):
    """Add assignments, and optionally time, to an existing MTurk HIT."""
    out = Output()
    config = get_config()
    config.load()
    mode = "sandbox" if sandbox else "live"
    assignments_presented = "assignments" if assignments > 1 else "assignment"
    duration_presented = duration_hours or 0.0

    with config.override({"mode": mode}):
        if not click.confirm(
            "\n\nYou are about to add {:.1f} hours and {} {} to {} HIT {}.\n"
            "Continue?".format(
                duration_presented, assignments, assignments_presented, mode, hit_id
            )
        ):
            out.log("Aborting...")
            return

        service = _mturk_service_from_config(sandbox)
        try:
            hit_info = service.extend_hit(
                hit_id=hit_id, number=assignments, duration_hours=duration_hours
            )
        except MTurkServiceException as ex:
            out.error(
                "HIT extension failed with the following error:\n{}".format(ex),
            )
            return

    out.log("Updated HIT Details")
    out.log(tabulate.tabulate(hit_info.items()), chevrons=False)


@dallinger.command()
@click.option("--app", default=None, callback=verify_id, help="Experiment id")
@click.confirmation_option(prompt="Are you sure you want to destroy the app?")
@click.option(
    "--expire-hit/--no-expire-hit",
    flag_value=True,
    default=True,
    prompt="Would you like to expire all MTurk HITs associated with this experiment id?",
    help="Expire any MTurk HITs associated with this experiment.",
)
@click.option(
    "--sandbox",
    is_flag=True,
    flag_value=True,
    help="Is the app running in the sandbox?",
)
@click.pass_context
def destroy(ctx, app, expire_hit, sandbox):
    """Tear down an experiment server."""
    if expire_hit:
        ctx.invoke(expire, app=app, sandbox=sandbox, exit=False)
    HerokuApp(app).destroy()


@dallinger.command()
@click.option("--app", default=None, callback=verify_id, help="Experiment id")
@click.option("--databaseurl", default=None, help="URL of the database")
def awaken(app, databaseurl):
    """Restore the database from a given url."""
    id = app
    config = get_config()
    config.load()

    bucket = data.user_s3_bucket()
    key = bucket.lookup("{}.dump".format(id))
    url = key.generate_url(expires_in=300)

    heroku_app = HerokuApp(id, output=None, team=None)
    heroku_app.addon("heroku-postgresql:{}".format(config.get("database_size")))
    time.sleep(60)

    heroku_app.pg_wait()
    time.sleep(10)

    heroku_app.addon("heroku-redis:{}".format(config.get("redis_size")))
    heroku_app.restore(url)

    # Scale up the dynos.
    log("Scaling up the dynos...")
    size = config.get("dyno_type")
    for process in ["web", "worker"]:
        qty = config.get("num_dynos_" + process)
        heroku_app.scale_up_dyno(process, qty, size)
    if config.get("clock_on"):
        heroku_app.scale_up_dyno("clock", 1, size)


@dallinger.command()
@click.option("--app", default=None, callback=verify_id, help="Experiment id")
@click.option(
    "--local",
    is_flag=True,
    flag_value=True,
    help="Only export data locally, skipping the Amazon S3 copy",
)
@click.option(
    "--no-scrub",
    is_flag=True,
    flag_value=True,
    help="Don't scrub PII (Personally Identifiable Information) - if not specified PII will be scrubbed",
)
def export(app, local, no_scrub):
    """Export the experiment data to a zip archive on your local computer, and
    by default, to Amazon S3."""
    log(header, chevrons=False)
    try:
        data.export(str(app), local=local, scrub_pii=(not no_scrub))
    except data.S3BucketUnavailable:
        log(
            "Your local export completed normally, but you don't have an "
            "Amazon S3 bucket accessible for a remote export. "
            "Either add an S3 bucket, or run with the --local option to "
            'avoid this warning. Run "dallinger export -h" for more details.'
        )


@dallinger.command()
@click.option("--app", default=None, callback=verify_id, help="Experiment id")
@click.option("--verbose", is_flag=True, flag_value=True, help="Verbose mode")
@click.option("--replay", is_flag=True, flag_value=True, help="Replay mode")
def load(app, verbose, replay, exp_config=None):
    """Import database state from an exported zip file and leave the server
    running until stopping the process with <control>-c.
    """
    if replay:
        exp_config = exp_config or {}
        exp_config["replay"] = True
    log(header, chevrons=False)
    loader = LoaderDeployment(app, Output(), verbose, exp_config)
    loader.run()


@dallinger.command()
@click.option("--app", default=None, callback=verify_id, help="Experiment id")
def logs(app):
    """Show the logs."""
    if app is None:
        raise TypeError("Select an experiment using the --app parameter.")

    HerokuApp(dallinger_uid=app).open_logs()


@dallinger.command()
@click.option("--app", default=None, callback=verify_id, help="Experiment id")
def monitor(app):
    """Set up application monitoring."""
    heroku_app = HerokuApp(dallinger_uid=app)
    webbrowser.open(heroku_app.dashboard_url)
    webbrowser.open("https://requester.mturk.com/mturk/manageHITs")
    heroku_app.open_logs()
    check_call(["open", heroku_app.db_uri])
    while _keep_running():
        summary = get_summary(app)
        click.clear()
        click.echo(header)
        click.echo("\nExperiment {}\n".format(app))
        click.echo(summary)
        time.sleep(10)


def _keep_running():
    """Patchable version of True"""
    return True


def bot_factory(url):
    """Import the current Bot class, which must be done at runtime, then
    return an instance.
    """
    from dallinger_experiment.experiment import Bot

    return Bot(url)


@dallinger.command()
@click.option("--app", default=None, help="Experiment id")
@click.option("--debug", default=None, help="Local debug recruitment url")
def bot(app, debug):
    """Run the experiment bot."""
    if debug is None:
        verify_id(None, None, app)

    (id, tmp) = setup_experiment(log)

    if debug:
        url = debug
    else:
        heroku_app = HerokuApp(dallinger_uid=app)
        worker = generate_random_id()
        hit = generate_random_id()
        assignment = generate_random_id()
        ad_url = "{}/ad".format(heroku_app.url)
        ad_parameters = "assignmentId={}&hitId={}&workerId={}&mode=sandbox"
        ad_parameters = ad_parameters.format(assignment, hit, worker)
        url = "{}?{}".format(ad_url, ad_parameters)
    bot = bot_factory(url)
    bot.run_experiment()


@dallinger.command()
def verify():
    """Verify that app is compatible with Dallinger."""
    verbose = True
    log(
        "Verifying current directory as a Dallinger experiment...",
        verbose=verbose,
    )
    ok = verify_package(verbose=verbose)
    if ok:
        log("✓ Everything looks good!", verbose=verbose)
    else:
        log("☹ Some problems were found.", verbose=verbose)


@dallinger.command()
def rq_worker():
    """Start an rq worker in the context of dallinger."""
    setup_experiment(log)
    with Connection(db.redis_conn):
        # right now we care about low queue for bots
        worker = Worker("low")
        worker.work()


@dallinger.command()
def apps():
    out = Output()
    config = get_config()
    if not config.ready:
        config.load()
    team = config.get("heroku_team", None)
    command_runner = HerokuInfo(team=team)
    my_apps = command_runner.my_apps()
    my_user = command_runner.login_name()
    listing = []
    header_map = [
        {"title": "UID", "id": "dallinger_uid"},
        {"title": "Started", "id": "created_at"},
        {"title": "URL", "id": "web_url"},
    ]
    headers = [h["title"] for h in header_map]
    for app in my_apps:
        app_info = []
        for detail in header_map:
            val = ""
            key = detail.get("id")
            if key:
                val = app.get(key, "")
            app_info.append(val)
        listing.append(app_info)
    if listing:
        out.log(
            "Found {} heroku apps running for user {}".format(len(listing), my_user)
        )
        out.log(tabulate.tabulate(listing, headers, tablefmt="psql"), chevrons=False)
    else:
        out.log("No heroku apps found for user {}".format(my_user))


@dallinger.command()
def generate_constraints():
    """Update an experiment's constraints.txt pinned dependencies based on requirements.txt."""
    experiment_dir = Path(os.getcwd())
    constraints_path = experiment_dir / "constraints.txt"
    if constraints_path.exists():
        constraints_path.unlink()
    ensure_constraints_file_presence(str(experiment_dir))


@click.group(context_settings=CONTEXT_SETTINGS)
@click.version_option(__version__, "--version", "-v", message="%(version)s")
def dallinger_housekeeper():
    """Dallinger utilities to do housekeeping in a dallinger environment."""
    from logging.config import fileConfig

    fileConfig(
        os.path.join(os.path.dirname(__file__), "..", "logging.ini"),
        disable_existing_loggers=False,
    )


@dallinger_housekeeper.command()
@click.option("--no-drop")
def initdb(no_drop):
    from dallinger.db import init_db

    drop_all = not no_drop
    init_db(drop_all=drop_all)<|MERGE_RESOLUTION|>--- conflicted
+++ resolved
@@ -5,11 +5,7 @@
 
 from __future__ import print_function, unicode_literals
 
-<<<<<<< HEAD
 import json
-import click
-=======
->>>>>>> 387cf3bc
 import os
 import shutil
 import signal
@@ -19,13 +15,8 @@
 import webbrowser
 from collections import Counter
 from functools import wraps
+from os.path import exists
 from pathlib import Path
-<<<<<<< HEAD
-from rq import Worker, Connection
-from sqlalchemy import exc as sa_exc
-from os.path import exists
-=======
->>>>>>> 387cf3bc
 
 import click
 import requests
@@ -37,26 +28,6 @@
 from dallinger.command_line.develop import develop
 from dallinger.command_line.docker import docker
 from dallinger.command_line.docker_ssh import docker_ssh
-<<<<<<< HEAD
-from dallinger.notifications import admin_notifier
-from dallinger.notifications import SMTPMailer
-from dallinger.notifications import EmailConfig
-from dallinger.notifications import MessengerError
-from dallinger.heroku.tools import HerokuApp
-from dallinger.heroku.tools import HerokuInfo
-from dallinger.mturk import MTurkServiceException
-from dallinger.recruiters import by_name, MTurkRecruiter, ProlificRecruiter
-from dallinger.recruiters import _mturk_service_from_config
-from dallinger.command_line.utils import Output
-from dallinger.command_line.utils import header
-from dallinger.command_line.utils import log
-from dallinger.command_line.utils import require_exp_directory
-from dallinger.command_line.utils import verify_package
-from dallinger.command_line.utils import verify_id
-from dallinger.utils import check_call, query_yes_no
-from dallinger.utils import ensure_constraints_file_presence
-from dallinger.utils import generate_random_id
-=======
 from dallinger.command_line.utils import (
     Output,
     header,
@@ -73,20 +44,25 @@
     setup_experiment,
 )
 from dallinger.heroku.tools import HerokuApp, HerokuInfo
-from dallinger.mturk import MTurkService, MTurkServiceException
+from dallinger.mturk import MTurkServiceException
 from dallinger.notifications import (
     EmailConfig,
     MessengerError,
     SMTPMailer,
     admin_notifier,
 )
-from dallinger.recruiters import by_name
+from dallinger.recruiters import (
+    MTurkRecruiter,
+    ProlificRecruiter,
+    _mturk_service_from_config,
+    by_name,
+)
 from dallinger.utils import (
     check_call,
     ensure_constraints_file_presence,
     generate_random_id,
-)
->>>>>>> 387cf3bc
+    query_yes_no,
+)
 from dallinger.version import __version__
 
 click.disable_unicode_literals_warning = True
