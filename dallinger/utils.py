--- conflicted
+++ resolved
@@ -363,7 +363,6 @@
     return None
 
 
-<<<<<<< HEAD
 def setup_experiment(
     log, debug=True, verbose=False, app=None, exp_config=None, local_checks=True
 ):
@@ -708,7 +707,9 @@
                 if os.path.isdir(src):
                     for dirpath, dirnames, filenames in os.walk(src, topdown=True):
                         for fn in filenames:
-                            dst_fileparts = [dst, filename] + dirnames + [fn]
+                            dst_fileparts = (
+                                [dst, filename] + [os.path.relpath(dirpath, src)] + [fn]
+                            )
                             dst_filepath = os.path.join(*dst_fileparts)
                             yield (
                                 os.path.join(dirpath, fn),
@@ -781,7 +782,8 @@
     finally:
         os.chdir(old_dir)
     return package_path.name
-=======
+
+
 def deferred_route_decorator(route, registered_routes):
     def new_func(func):
         # Check `__func__` in case we have a classmethod or staticmethod
@@ -793,5 +795,4 @@
                 registered_routes.append(route)
         return func
 
-    return new_func
->>>>>>> 06511d85
+    return new_func