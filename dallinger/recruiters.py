--- conflicted
+++ resolved
@@ -14,6 +14,7 @@
 import flask
 import requests
 import tabulate
+from rq import Queue
 from sqlalchemy import func
 
 from dallinger.command_line.utils import Output
@@ -39,6 +40,11 @@
 logger = logging.getLogger(__file__)
 
 
+def _get_queue(name="default"):
+    # Connect to Redis Queue
+    return Queue(name, connection=redis_conn)
+
+
 # These are constants because other components may listen for these
 # messages in logs:
 NEW_RECRUIT_LOG_PREFIX = "New participant requested:"
@@ -324,7 +330,7 @@
     if participant is not None and participant.status != "submitted":
         participant.status = "submitted"
         session.commit()  # NB: commit releases lock
-        q = get_queue()
+        q = _get_queue()
         # Here we assume the participant has submitted on Prolific by now
         # and we express this by firing off the corresponding event:
         q.enqueue(
@@ -352,7 +358,6 @@
     )
 
 
-<<<<<<< HEAD
 def check_for_prolific_worker_status_discrepancy(local_status, prolific_status):
     """Return an action/command name to correct a local vs. remote status
     discrepancy, if there is one.
@@ -367,7 +372,8 @@
     }
 
     return actions.get((local_status, prolific_status))
-=======
+
+
 def _dev_prolific_service_from_config():
     from dallinger.prolific import DevProlificService
 
@@ -376,7 +382,6 @@
         api_version="prolific-api-version",
         referer_header=f"https://github.com/Dallinger/Dallinger/v{__version__}",
     )
->>>>>>> 70df8bd3
 
 
 class ProlificRecruiter(Recruiter):
