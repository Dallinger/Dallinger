--- conflicted
+++ resolved
@@ -271,7 +271,6 @@
         """Return the status of the recruiter as a dictionary."""
         return {}
 
-<<<<<<< HEAD
     def verify_status_of(self, participants: list[Participant]):
         """Check locally recorded status of participants against the status
         reported from external service (if such service is used), and enqueue
@@ -282,11 +281,10 @@
             to verify the status.
         """
         raise NotImplementedError
-=======
+
     def validate_config(self):
         """Validates config variables, if implemented."""
         pass
->>>>>>> 04859a7e
 
 
 def alphanumeric_code(seed: str, length: int = 8):
@@ -353,17 +351,6 @@
 PROLIFIC_AD_QUERYSTRING = "&PROLIFIC_PID={{%PROLIFIC_PID%}}&STUDY_ID={{%STUDY_ID%}}&SESSION_ID={{%SESSION_ID%}}"
 
 
-<<<<<<< HEAD
-def _prolific_service_from_config():
-    config = get_config()
-    config.load()
-    return ProlificService(
-        api_token=config.get("prolific_api_token"),
-        api_version=config.get("prolific_api_version"),
-        referer_header=f"https://github.com/Dallinger/Dallinger/v{__version__}",
-    )
-
-
 def check_for_prolific_worker_status_discrepancy(local_status, prolific_status):
     """Return an action/command name to correct a local vs. remote status
     discrepancy, if there is one.
@@ -380,18 +367,6 @@
     return actions.get((local_status, prolific_status))
 
 
-def _dev_prolific_service_from_config():
-    from dallinger.prolific import DevProlificService
-
-    return DevProlificService(
-        api_token="prolific-api-token",
-        api_version="prolific-api-version",
-        referer_header=f"https://github.com/Dallinger/Dallinger/v{__version__}",
-    )
-
-
-=======
->>>>>>> 04859a7e
 class ProlificRecruiter(Recruiter):
     """A recruiter for [Prolific](https://app.prolific.com/)"""
 
