--- conflicted
+++ resolved
@@ -254,150 +254,6 @@
         shutil.copyfile(src, config_path)
 
 
-<<<<<<< HEAD
-def setup_experiment(debug=True, verbose=False, app=None, exp_config=None):
-    """Check the app and, if compatible with Dallinger, freeze its state."""
-    log(header, chevrons=False)
-
-    # Verify that the Postgres server is running.
-    try:
-        db_url_default = "postgresql://dallinger:dallinger@localhost/dallinger"
-        db_url = os.environ.get("DATABASE_URL", db_url_default)
-        psycopg2.connect(dsn=db_url)
-    except psycopg2.OperationalError as e:
-        if "could not connect to server" in str(e):
-            raise RuntimeError("The Postgres server isn't running.")
-
-    # Load configuration.
-    config = get_config()
-    if not config.ready:
-        config.load()
-
-    # Check that the demo-specific requirements are satisfied.
-    try:
-        with open("requirements.txt", "r") as f:
-            dependencies = [r for r in f.readlines() if r[:3] != "-e "]
-    except (OSError, IOError):
-        dependencies = []
-
-    pkg_resources.require(dependencies)
-
-    # Generate a unique id for this experiment.
-    from dallinger.experiment import Experiment
-    generated_uid = public_id = Experiment.make_uuid(app)
-
-    # If the user provided an app name, use it everywhere that's user-facing.
-    if app:
-        public_id = str(app)
-
-    log("Experiment id is " + public_id + "")
-
-    # Copy this directory into a temporary folder, ignoring .git
-    dst = os.path.join(tempfile.mkdtemp(), public_id)
-    to_ignore = shutil.ignore_patterns(
-        os.path.join(".git", "*"),
-        "*.db",
-        "snapshots",
-        "data",
-        "server.log",
-    )
-    shutil.copytree(os.getcwd(), dst, ignore=to_ignore)
-
-    click.echo(dst)
-
-    # Save the experiment id
-    with open(os.path.join(dst, "experiment_id.txt"), "w") as file:
-        file.write(generated_uid)
-
-    # Change directory to the temporary folder.
-    cwd = os.getcwd()
-    os.chdir(dst)
-
-    # Write the custom config
-    if exp_config:
-        config.extend(exp_config)
-
-    config.extend({'id': six.text_type(generated_uid)})
-
-    config.write(filter_sensitive=True)
-
-    # Zip up the temporary directory and place it in the cwd.
-    if not debug:
-        log("Freezing the experiment package...")
-        shutil.make_archive(
-            os.path.join(cwd, "snapshots", public_id + "-code"), "zip", dst)
-
-    # Check directories.
-    ensure_directory(os.path.join("static", "scripts"))
-    ensure_directory(os.path.join("templates", "default"))
-    ensure_directory(os.path.join("static", "css"))
-
-    # Get dallinger package location.
-    from pkg_resources import get_distribution
-    dist = get_distribution('dallinger')
-    src_base = os.path.join(dist.location, dist.project_name)
-
-    heroku_files = [
-        "Procfile",
-        "launch.py",
-        "worker.py",
-        "clock.py",
-        "runtime.txt",
-    ]
-
-    for filename in heroku_files:
-        src = os.path.join(src_base, "heroku", filename)
-        shutil.copy(src, os.path.join(dst, filename))
-
-    clock_on = config.get('clock_on', False)
-
-    # If the clock process has been disabled, overwrite the Procfile.
-    if not clock_on:
-        src = os.path.join(src_base, "heroku", "Procfile_no_clock")
-        shutil.copy(src, os.path.join(dst, "Procfile"))
-
-    frontend_files = [
-        os.path.join("static", "css", "dallinger.css"),
-        os.path.join("static", "scripts", "dallinger.js"),
-        os.path.join("static", "scripts", "dallinger2.js"),
-        os.path.join("static", "scripts", "reqwest.min.js"),
-        os.path.join("static", "scripts", "require.js"),
-        os.path.join("static", "scripts", "reconnecting-websocket.js"),
-        os.path.join("static", "scripts", "spin.min.js"),
-        os.path.join("static", "scripts", "tracker.js"),
-        os.path.join("templates", "error.html"),
-        os.path.join("templates", "error-complete.html"),
-        os.path.join("templates", "launch.html"),
-        os.path.join("templates", "complete.html"),
-        os.path.join("templates", "questionnaire.html"),
-        os.path.join("templates", "thanks.html"),
-        os.path.join("templates", "waiting.html"),
-        os.path.join("static", "robots.txt")
-    ]
-    frontend_dirs = [
-        os.path.join("templates", "base"),
-    ]
-
-    for filename in frontend_files:
-        src = os.path.join(src_base, "frontend", filename)
-        dst_filepath = os.path.join(dst, filename)
-        if not os.path.exists(dst_filepath):
-            shutil.copy(src, dst_filepath)
-    for filename in frontend_dirs:
-        src = os.path.join(src_base, "frontend", filename)
-        dst_filepath = os.path.join(dst, filename)
-        if not os.path.exists(dst_filepath):
-            shutil.copytree(src, dst_filepath)
-
-    time.sleep(0.25)
-
-    os.chdir(cwd)
-
-    return (public_id, dst)
-
-
-=======
->>>>>>> c59238d5
 @dallinger.command()
 @click.option('--app', default=None, callback=verify_id, help='Experiment id')
 def summary(app):
