--- conflicted
+++ resolved
@@ -1357,54 +1357,23 @@
 @db.scoped_session_decorator
 def worker_complete():
     """Complete worker."""
-<<<<<<< HEAD
-    if not request.args.get('participantId'):
-        status = "bad request"
-    else:
-        participant_id = request.args['participantId']
-        try:
-            participant = models.Participant.query.filter_by(id=participant_id).one()
-        except NoResultFound:
-            return error_response(
-                error_type="/worker_complete GET: no participant found",
-                status=403)
-        participant.end_time = datetime.now()
-        session.add(participant)
-        session.commit()
-        status = "success"
-    if config.get('recruiter', 'mturk') == u'bots':
-        # Trigger notification directly
-        # Bot submissions skip all attention and bonus checks
-        _debug_notify(
-            assignment_id=participant.assignment_id,
-            participant_id=participant.id,
-            event_type='BotAssignmentSubmitted',
+    participant_id = request.args.get('participantId')
+    if not participant_id:
+        return error_response(
+            error_type="bad request",
+            error_text=u'participantId parameter is required'
         )
-    elif config.get('mode') == "debug":
-        # Trigger notification directly in debug mode,
-        # because there won't be one from MTurk
-        _debug_notify(
-            assignment_id=participant.assignment_id,
-            participant_id=participant.id,
-=======
-    unique_id = request.args.get('uniqueId')
-    if not unique_id:
-        return error_response(
-            error_type="bad request",
-            error_text=u'uniqueId parameter is required'
->>>>>>> 9d4bc427
-        )
-
-    try:
-        _worker_complete(unique_id)
+
+    try:
+        _worker_complete(participant_id)
     except KeyError:
-        return error_response(error_type='UniqueId not found: {}'.format(unique_id))
+        return error_response(error_type='ParticipantId not found: {}'.format(unique_id))
 
     return success_response(status="success")
 
 
-def _worker_complete(unique_id):
-    participants = models.Participant.query.filter_by(unique_id=unique_id).all()
+def _worker_complete(participant_id):
+    participants = models.Participant.query.filter_by(participant_id=participant_id).all()
     if not participants:
         raise KeyError()
 
