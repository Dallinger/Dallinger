from uuid import uuid4
from datetime import datetime

# get the connection to the database
from .db import Base

# various sqlalchemy imports
from sqlalchemy import ForeignKey, desc
from sqlalchemy import Column, String, Text, Enum, Float
from sqlalchemy.orm import relationship, validates
from sqlalchemy.ext.hybrid import hybrid_property
from sqlalchemy.sql import func, select
from sqlalchemy.ext.associationproxy import association_proxy

import inspect

DATETIME_FMT = "%Y-%m-%dT%H:%M:%S.%f"


def new_uuid():
    return uuid4().hex


def timenow():
    time = datetime.now()
    return time.strftime(DATETIME_FMT)


class Node(Base):
    __tablename__ = "node"

    # the unique node id
    uuid = Column(String(32), primary_key=True, default=new_uuid)

    # the node type -- this allows for inheritance
    type = Column(String(50))
    __mapper_args__ = {
        'polymorphic_on': type,
        'polymorphic_identity': 'base'
    }

    # the time when the node was created
    creation_time = Column(String(26), nullable=False, default=timenow)

    # the status of the node
    status = Column(Enum("alive", "dead", "failed", name="node_status"),
                    nullable=False, default="alive")

    # the time when the node changed from alive->dead or alive->failed
    time_of_death = Column(String(26), nullable=True, default=None)

    # the information created by this node
    information = relationship(
        "Info", backref='origin', order_by="Info.creation_time")

    # the network that this node is a part of
    network_uuid = Column(
        String(32), ForeignKey('network.uuid'), nullable=True)

    # the participant uuid is the sha512 hash of the psiTurk uniqueId of the
    # participant who was this node.
    participant_uuid = Column(String(128), nullable=True)

    network = relationship("Network", foreign_keys=[network_uuid])

    def kill(self):
        self.status = "dead"
        self.time_of_death = timenow()

    def fail(self):
        self.status = "failed"
        self.time_of_death = timenow()

    # the predecessors and successors
    successors = relationship(
        "Node",
        secondary="vector",
        primaryjoin="Node.uuid==vector.c.origin_uuid",
        secondaryjoin="Node.uuid==vector.c.destination_uuid",
        backref="predecessors"
    )

    def incoming_vectors(self, status="alive"):
        if status == "all":
            incoming_vectors = Vector.query.filter_by(destination=self).all()
        elif status == "alive" or status == "dead":
            incoming_vectors = Vector.query.filter_by(destination=self).filter_by(status=status).all()
        else:
            raise(ValueError("Cannot get incoming_vectors with status {} as it is not a valid status.".format(status)))
        return incoming_vectors

    def outgoing_vectors(self, status="alive"):
        if status == "all":
            outgoing_vectors = Vector.query.filter_by(origin=self).all()
        elif status == "alive" or status == "dead":
            outgoing_vectors = Vector.query.filter_by(origin=self).filter_by(status=status).all()
        else:
            raise(ValueError("Cannot get outgoing_vectors with status {} as it is not a valid status.".format(status)))
        return outgoing_vectors

    def downstream_nodes(self, type=None, status="alive"):
        if type is None:
            type = Node
        if status == "all":
            return [v.destination for v in self.outgoing_vectors()
                    if isinstance(v.destination, type)]
        elif status == "alive" or status == "dead" or status == "failed":
            return [v.destination for v in self.outgoing_vectors()
                    if isinstance(v.destination, type) and v.destination.status == status]
        else:
            raise(ValueError("Cannot get downstream_nodes with status {} as it is not a valid status.".format(status)))

    def upstream_nodes(self, type=None, status="alive"):
        if type is None:
            type = Node
        if status == "all":
            return [v.origin for v in self.incoming_vectors()
                    if isinstance(v.origin, type)]
        elif status == "alive" or status == "dead" or status == "failed":
            return [v.origin for v in self.incoming_vectors()
                    if isinstance(v.origin, type) and v.origin.status == status]
        else:
            raise(ValueError("Cannot get_upstream_nodes with status {} as it is not a valid status.".format(status)))

    def infos(self, type=None):
        if type is None:
            type = Info
        if not issubclass(type, Info):
            raise(TypeError("Cannot get-info of type {} as it is not a valid type.".format(type)))
        else:
            return type\
                .query\
                .order_by(type.creation_time)\
                .filter(type.origin == self)\
                .all()

    def __repr__(self):
        return "Node-{}-{}".format(self.uuid[:6], self.type)

    def connect_to(self, other_node):
        """Creates a directed edge from self to other_node
        other_node may be a list of nodes
        will raise an error if you try to conntect_to anything other than a node
        will also raise an error if you try to connect_to a source"""
        if isinstance(other_node, list):
            for node in other_node:
                self.connect_to(node)
        elif self.has_connection_to(other_node):
            print "Warning! {} is already connected to {}, cannot make another vector without killing the old one.".format(self, other_node)
        elif self == other_node:
            raise(ValueError("{} cannot connect to itself.".format(self)))
        elif isinstance(other_node, Source):
            raise(TypeError("{} cannot connect_to {} as it is a Source.".format(self, other_node)))
        elif not isinstance(other_node, Node):
            raise(TypeError('{} cannot connect to {} as it is a {}'.format(self, other_node, type(other_node))))
        elif self.network_uuid != other_node.network_uuid:
            raise(ValueError(("{} cannot connect to {} as they are not " +
                              "in the same network. {} is in network {}, " +
                              "but {} is in network {}.")
                             .format(self, other_node, self, self.network_uuid,
                                     other_node, other_node.network_uuid)))
        else:
            Vector(origin=self, destination=other_node, network=self.network)
            #vector = Vector(origin=self, destination=other_node)
            #return vector

    def connect_from(self, other_node):
        """Creates a directed edge from other_node to self
        other_node may be a list of nodes
        will raise an error if you try to connect_from anything other than a node"""
        if isinstance(other_node, list):
            for node in other_node:
                node.connect_to(self)
        else:
            other_node.connect_to(self)

    def transmit(self, what=None, to_whom=None):
        """
        Transmit what to whom.

        Will work provided what is an Info or a class of Info, or a list
        containing the two. If what=None the _what() method is called to
        generate what. Will work provided to_whom is a Node you are connected
        to or a class of Nodes, or a list containing the two. If to_whom=None
        the _to_whom() method is called to generate to_whom.
        """
        if what is None:
            what = self._what()
            if what is None or (isinstance(what, list) and None in what):
                raise ValueError("The _what() of {} is returning None."
                                 .format(self))
            else:
                self.transmit(what=what, to_whom=to_whom)
        elif isinstance(what, list):
            for w in what:
                self.transmit(what=w, to_whom=to_whom)
        elif inspect.isclass(what) and issubclass(what, Info):
            infos = what\
                .query\
                .filter_by(origin_uuid=self.uuid)\
                .order_by(desc(Info.creation_time))\
                .all()
            self.transmit(what=infos, to_whom=to_whom)
        elif isinstance(what, Info):

            # Check if sender owns the info.
            if what.origin_uuid != self.uuid:
                raise ValueError(
                    "{} cannot transmit {} because it is not its origin"
                    .format(self, what))

            if to_whom is None:
                to_whom = self._to_whom()
                if to_whom is None or (
                   isinstance(to_whom, list) and None in to_whom):
                    raise ValueError("the _to_whom() of {} is returning None."
                                     .format(self))
                else:
                    self.transmit(what=what, to_whom=to_whom)
            elif isinstance(to_whom, list):
                for w in to_whom:
                    self.transmit(what=what, to_whom=w)
            elif inspect.isclass(to_whom) and issubclass(to_whom, Node):
                to_whom = [w for w in self.successors
                           if isinstance(w, to_whom)]
                self.transmit(what=what, to_whom=to_whom)
            elif isinstance(to_whom, Node):
                if not self.has_connection_to(to_whom):
                    raise ValueError(
                        "Cannot transmit from {} to {}: " +
                        "they are not connected".format(self, to_whom))
                else:
                    t = Transmission(info=what, destination=to_whom)
                    what.transmissions.append(t)
            else:
                raise TypeError("Cannot transmit to '{}': ",
                                 "it is not a Node".format(to_whom))
        else:
            raise TypeError("Cannot transmit '{}': it is not an Info"
                             .format(what))

    def _what(self):
        return Info

    def _to_whom(self):
        return Node

    def observe(self, environment):
        state = environment.get_observed(by_whom=self)
        return state

    def update(self, infos):
        raise NotImplementedError(
            "The update method of node '{}' has not been overridden"
            .format(self))

    def receive_all(self):
        pending_transmissions = self.pending_transmissions
        for transmission in pending_transmissions:
            transmission.receive_time = timenow()
            transmission.mark_received()
        self.update([t.info for t in pending_transmissions])

    def receive(self, thing):
        if isinstance(thing, Transmission):
            if thing in self.pending_transmissions:
                thing.receive_time = timenow()
                thing.mark_received()
                self.update(thing.info)
            else:
                raise(ValueError("{} cannot receive {} as it is not in its pending_transmissions".format(self, thing)))
        elif isinstance(thing, Info):
            relevant_transmissions = []
            for transmission in self.pending_transmissions:
                if transmission.info == thing:
                    relevant_transmissions.append(transmission)
            if (len(relevant_transmissions) > 0):
                for transmission in relevant_transmissions:
                    transmission.receive_time = timenow()
                    transmission.mark_received()
                self.update([t.info for t in relevant_transmissions])
            else:
                raise(ValueError("{} cannot receive {} as it is not in its pending_transmissions".format(self, thing)))

    @hybrid_property
    def outdegree(self):
        """The outdegree (number of outgoing edges) of this node."""
        # return len(self.outgoing_vectors)
        return len(Vector.query.filter_by(origin=self).all())

    @outdegree.expression
    def outdegree(self):
        return select([func.count(Vector.destination_uuid)])\
            .where(Vector.origin_uuid == Node.uuid)\
            .label("outdegree")

    @hybrid_property
    def indegree(self):
        """The indegree (number of incoming edges) of this node."""
        return len(self.incoming_vectors())

    @indegree.expression
    def indegree(self):
        return select([func.count(Vector.origin_uuid)])\
            .where(Vector.destination_uuid == Node.uuid)\
            .label("indegree")

    def has_connection_to(self, other_node):
        """Whether this node has a connection to 'other_node'. Can take a list
        of nodes. If passed a list returns a list of booleans."""
        # return other_node in self.successors
        if isinstance(other_node, list):
            return [self.has_connection_to(n) for n in other_node]
        elif not isinstance(other_node, Node):
            raise(TypeError("Cannot check if {} is connected to {} as {} is not a Node, it is a {}".
                  format(self, other_node, other_node, type(other_node))))
        return other_node in self.downstream_nodes()

    def has_connection_from(self, other_node):
        """Whether this node has a connection from 'other_node'.
        Can take a list of nodes. If passed a list returns a list
        of booleans."""
        if isinstance(other_node, list):
            return [n.has_connection_to(self) for n in list]
        else:
            return other_node.has_connection_to(self)

    def transmissions(self, type=None, status="all"):
        if type is None:
            raise(ValueError("You cannot get transmissions without specifying the type of transmission you want" +
                  "It should be incoming, outgoing or all"))
        if type not in ["incoming", "outgoing", "all"]:
            raise(ValueError("You cannot get transmissions of type {}.".format(type) +
                  "Type can only be incoming, outgoing or all."))
        if status not in ["all", "pending", "received"]:
            raise(ValueError("You cannot get transmission of status {}.".format(status) +
                  "Status can only be pending, received or all"))
        if type == "all":
            return self.transmissions(type="incoming", status=status) + self.transmissions(type="outgoing", status=status)
        elif status == "all":
            return self.transmissions(type=type, status="pending") + self.transmissions(type=type, status="received")
        elif type == "incoming" and status == "received":
            return Transmission\
                .query\
                .filter_by(destination_uuid=self.uuid)\
                .filter(Transmission.receive_time != None)\
                .order_by(Transmission.transmit_time)\
                .all()
        elif type == "incoming" and status == "pending":
            return Transmission\
                .query\
                .filter_by(destination_uuid=self.uuid)\
                .filter_by(receive_time=None)\
                .order_by(Transmission.transmit_time)\
                .all()
        elif type == "outgoing" and status == "received":
            return Transmission\
                .query\
                .filter_by(origin_uuid=self.uuid)\
                .filter(Transmission.receive_time != None)\
                .order_by(Transmission.transmit_time)\
                .all()
        elif type == "outgoing" and status == "pending":
            return Transmission\
                .query\
                .filter_by(origin_uuid=self.uuid)\
                .filter_by(receive_time=None)\
                .order_by(Transmission.transmit_time)\
                .all()
        else:
            raise(Exception("The arguments passed to transmissions() did not cause an error," +
                  " but also did not cause the method to run properly. This needs to be fixed asap." +
                  "status: {}, type: {}".format(status, type)))

    @property
    def incoming_transmissions(self):
        return self.transmissions(type="incoming")
        # Transmission\
        #     .query\
        #     .filter_by(destination_uuid=self.uuid)\
        #     .order_by(Transmission.transmit_time)\
        #     .all()

    @property
    def outgoing_transmissions(self):
        return self.transmissions(type="outgoing")
        # return Transmission\
        #     .query\
        #     .filter_by(origin_uuid=self.uuid)\
        #     .order_by(Transmission.transmit_time)\
        #     .all()

    @property
    def pending_transmissions(self):
        return self.transmissions(type="incoming", status="pending")
        # return Transmission\
        #     .query\
        #     .filter_by(destination_uuid=self.uuid)\
        #     .filter_by(receive_time=None)\
        #     .order_by(Transmission.transmit_time)\
        #     .all()

    @property
    def information_of_type(self, type=None):
        if not type:
            type = Info

        return type\
            .query\
            .filter_by(origin=self)\
            .order_by(Info.creation_time)\
            .all()


class Agent(Node):

    """Agents have genomes and memomes, and update their contents when faced.
    By default, agents transmit unadulterated copies of their genomes and
    memomes, with no error or mutation.
    """

    __tablename__ = "agent"
    __mapper_args__ = {"polymorphic_identity": "agent"}

    uuid = Column(String(32), ForeignKey("node.uuid"), primary_key=True)
    fitness = Column(Float, nullable=True, default=None)

    def _selector(self):
        raise DeprecationWarning(
            "_selector is deprecated - ",
            "use _what() instead.")

    def update(self, infos):
        raise NotImplementedError(
            "You have not overridden the update method in {}"
            .format(type(self)))

    def calculate_fitness(self):
        raise NotImplementedError(
            "You have not overridden the calculate_fitness method in {}"
            .format(type(self)))

    def replicate(self, info_in):
        """Create a new info of the same type as the incoming info."""
        info_type = type(info_in)
        info_out = info_type(origin=self, contents=info_in.contents)

        # Register the transformation.
        from .transformations import Replication
        Replication(info_out=info_out, info_in=info_in, node=self)


class Source(Node):
    __tablename__ = "source"
    __mapper_args__ = {"polymorphic_identity": "generic_source"}

    uuid = Column(String(32), ForeignKey("node.uuid"), primary_key=True)

    def create_information(self):
        """Generate new information."""
        raise NotImplementedError(
            "{} cannot create_information as it does not override ",
            "the default method.".format(type(self)))


class Vector(Base):
    __tablename__ = "vector"

    # the unique vector id
    uuid = Column(String(32), primary_key=True, default=new_uuid)

    # the origin node
    origin_uuid = Column(String(32), ForeignKey('node.uuid'))
    origin = relationship(
        Node, foreign_keys=[origin_uuid],
        backref="all_outgoing_vectors")

    # the destination node
    destination_uuid = Column(
        String(32), ForeignKey('node.uuid'))
    destination = relationship(
        Node, foreign_keys=[destination_uuid],
        backref="all_incoming_vectors")

    # the status of the vector
    status = Column(Enum("alive", "dead", name="vector_status"),
                    nullable=False, default="alive")

    # the time when the vector changed from alive->dead
    time_of_death = Column(
        String(26), nullable=True, default=None)

    network_uuid = association_proxy('origin', 'network_uuid')

    network = association_proxy('origin', 'network')

    def kill(self):
        self.status = "dead"
        self.time_of_death = timenow()

    def __repr__(self):
        return "Vector-{}-{}".format(
            self.origin_uuid[:6], self.destination_uuid[:6])

    @property
    def transmissions(self):
        return Transmission\
            .query\
            .filter_by(
                origin_uuid=self.origin_uuid,
                destination_uuid=self.destination_uuid)\
            .order_by(Transmission.transmit_time)\
            .all()


class Network(Base):

    """A network of nodes."""

    __tablename__ = "network"

    # the unique network id
    uuid = Column(String(32), primary_key=True, default=new_uuid)

    # the node type -- this allows for inheritance
    type = Column(String(50))
    __mapper_args__ = {
        'polymorphic_on': type,
        'polymorphic_identity': 'base'
    }

    # the time when the node was created
    creation_time = Column(String(26), nullable=False, default=timenow)

<<<<<<< HEAD
    def nodes(self, type=Node, status="alive"):
=======
    vectors = relationship(
        "Vector",
        secondary=Node.__table__,
        primaryjoin="Network.uuid==Node.network_uuid",
        secondaryjoin="Node.uuid==Vector.origin_uuid",
    )

    def get_nodes(self, type=Node, status="alive"):
>>>>>>> 50c6db7e
        if not issubclass(type, Node):
            raise(TypeError("Cannot get nodes of type {} as it is not a valid type.".format(type)))
        if status == "alive" or status == "dead" or status == "failed":
            return type\
                .query\
                .order_by(type.creation_time)\
                .filter(type.status == status)\
                .filter(type.network == self)\
                .all()
        elif status == "all":
            return type\
                .query\
                .order_by(type.creation_time)\
                .filter(type.network == self)\
                .all()
        else:
            raise(ValueError("Cannot get nodes with status {} as it is not a valid status.".format(status)))

    def nodes_of_participant(self, uuid):
        return Node\
            .query\
            .filter_by(network=self)\
            .filter_by(participant_uuid=uuid)\
            .all()

    # @property
    # def agents(self):
    #     return Agent\
    #         .query\
    #         .order_by(Agent.creation_time)\
    #         .filter(Agent.status != "failed")\
    #         .filter(Agent.network == self)\
    #         .filter(Agent.status != "dead")\
    #         .all()

    # @property
    # def sources(self):
    #     return Source\
    #         .query\
    #         .order_by(Source.creation_time)\
    #         .filter(Source.network == self)\
    #         .all()

    #@property
    #def nodes(self):
    #    return self.nodes(type=Source) + self.nodes(type=Agent)

    @property
    def degrees(self):
        return [agent.outdegree for agent in self.nodes(type=Agent)]

    def add(self, base):
        if isinstance(base, list):
            for b in base:
                self.add(b)
        elif isinstance(base, Node):
            base.network = self
        else:
            raise(TypeError("Cannot add {} to the network as it is a {}. " +
                             "Only Nodes can be added to networks.").format(base, type(base)))

    def add_agent(self, agent):
        raise NotImplementedError("You need to overwrite add_agent(). " +
                                    "If you want to simply assign a Node to a Network use the generic add() instead")

    def __len__(self):
        raise SyntaxError(
            "len is not defined for networks. " +
            "Use len(net.nodes()) instead.")

    def __repr__(self):
        return "<Network-{}-{} with {} agents, {} sources, {} vectors>".format(
            self.uuid[:6],
            self.type,
            len(self.nodes(type=Agent)),
            len(self.nodes(type=Source)),
            len(self.vectors))

    def print_verbose(self):
        print "Agents: "
        for a in self.nodes(type=Agent):
            print a

        print "\nSources: "
        for s in self.nodes(type=Source):
            print s

        print "\nVectors: "
        for v in self.vectors:
            print v

    def has_participant(self, participant_uuid):
        nodes = Node.query\
            .filter_by(participant_uuid=participant_uuid)\
            .filter_by(network=self).all()

        return any(nodes)


class Info(Base):
    __tablename__ = "info"

    # the unique info id
    uuid = Column(String(32), primary_key=True, default=new_uuid)

    # the info type -- this allows for inheritance
    type = Column(String(50))
    __mapper_args__ = {
        'polymorphic_on': type,
        'polymorphic_identity': 'base'
    }

    # the node that created this info
    origin_uuid = Column(String(32), ForeignKey('node.uuid'), nullable=False)

    # the time when the info was created
    creation_time = Column(String(26), nullable=False, default=timenow)

    # the contents of the info
    contents = Column(Text())

    @validates("contents")
    def _write_once(self, key, value):
        existing = getattr(self, key)
        if existing is not None:
            raise ValueError("The contents of an info is write-once.")
        return value

    def __repr__(self):
        return "Info-{}-{}".format(self.uuid[:6], self.type)


class Transmission(Base):
    __tablename__ = "transmission"

    # the unique transmission id
    uuid = Column(String(32), primary_key=True, default=new_uuid)

    # the info that was transmitted
    info_uuid = Column(String(32), ForeignKey('info.uuid'), nullable=False)
    info = relationship(Info, backref='transmissions')

    # the time at which the transmission occurred
    transmit_time = Column(String(26), nullable=False, default=timenow)

    # the time at which the transmission was received
    receive_time = Column(String(26), nullable=True, default=None)

    # the origin of the info, which is proxied by association from the
    # info itself
    origin_uuid = association_proxy('info', 'origin_uuid')
    origin = association_proxy('info', 'origin')

    # the destination of the info
    destination_uuid = Column(
        String(32), ForeignKey('node.uuid'), nullable=False)
    destination = relationship(Node, foreign_keys=[destination_uuid])

    @property
    def vector(self):
        return Vector.query.filter_by(
            origin_uuid=self.origin_uuid,
            destination_uuid=self.destination_uuid).one()

    def mark_received(self):
        self.receive_time = timenow()

    def __repr__(self):
        return "Transmission-{}".format(self.uuid[:6])


class Transformation(Base):
    __tablename__ = "transformation"

    # the transformation type -- this allows for inheritance
    type = Column(String(50))
    __mapper_args__ = {
        'polymorphic_on': type,
        'polymorphic_identity': 'base'
    }

    # the unique transformation id
    uuid = Column(String(32), primary_key=True, default=new_uuid)

    # the node that applied this transformation
    node_uuid = Column(String(32), ForeignKey('node.uuid'), nullable=False)
    node = relationship(Node, backref='transformations')

    # the info before it was transformed
    info_in_uuid = Column(String(32), ForeignKey('info.uuid'), nullable=False)
    info_in = relationship(
        Info,
        foreign_keys=[info_in_uuid],
        backref="transformation_applied_to")

    # the info produced as a result of the transformation
    info_out_uuid = Column(String(32), ForeignKey('info.uuid'), nullable=False)
    info_out = relationship(
        Info,
        foreign_keys=[info_out_uuid],
        backref="transformation_whence")

    # the time at which the transformation occurred
    transform_time = Column(String(26), nullable=False, default=timenow)

    def __repr__(self):
        return "Transformation-{}".format(self.uuid[:6])<|MERGE_RESOLUTION|>--- conflicted
+++ resolved
@@ -532,18 +532,7 @@
     # the time when the node was created
     creation_time = Column(String(26), nullable=False, default=timenow)
 
-<<<<<<< HEAD
     def nodes(self, type=Node, status="alive"):
-=======
-    vectors = relationship(
-        "Vector",
-        secondary=Node.__table__,
-        primaryjoin="Network.uuid==Node.network_uuid",
-        secondaryjoin="Node.uuid==Vector.origin_uuid",
-    )
-
-    def get_nodes(self, type=Node, status="alive"):
->>>>>>> 50c6db7e
         if not issubclass(type, Node):
             raise(TypeError("Cannot get nodes of type {} as it is not a valid type.".format(type)))
         if status == "alive" or status == "dead" or status == "failed":
