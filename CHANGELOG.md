--- conflicted
+++ resolved
@@ -1,12 +1,9 @@
 # Change Log
 
 ## [v-master](https://github.com/dallinger/dallinger/tree/master) (xxxx-xx-xx)
-<<<<<<< HEAD
+- Bugfix: Fixes for Dashboard monitor layout and color issues.
 - New customizable database dashboard for viewing live experiment data.
 - Use localhost as hostname when running in debug mode by default.
-=======
-- Bugfix: Fixes for Dashboard monitor layout and color issues.
->>>>>>> 391790c8
 
 ## [v-6.3.1](https://github.com/dallinger/dallinger/tree/6.3.1) (2020-07-21)
 - Bugfix: Dashboard authentication now works with multiple web processes and dynos
