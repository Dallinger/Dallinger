# Change Log

## [Unreleased]

<<<<<<< HEAD
#### Fixed
- Fixed bug in `dallinger constraints generate` when using `pyproject.toml` in combination with a Git Dallinger dependency.
=======
#### Changed
- **docker-ssh server storage location moved to `~/.dallinger/docker-ssh/hosts`**: The `dallinger docker-ssh servers add` command now stores server information in `~/.dallinger/docker-ssh/hosts` instead of the platform-specific location (e.g., `~/.local/share/dallinger/hosts` on Linux). This platform-independent location works better with DevContainers and other containerized environments. For backward compatibility, Dallinger continues to read from the old location when present.
>>>>>>> 2a4290c1

## [v12.0.0](https://github.com/dallinger/dallinger/tree/v12.0.0) (2025-12-16)

#### Breaking Changes
- Removed ssh-agent based SSH authentication for deployments. SSH deployments now require the `server_pem` configuration variable to be set with a path to an SSH key file.

#### Added
- Fail CI if there is no CHANGELOG entry in a pull request (except 'pyup-update' branches which are excluded)
- Allow root domain deploments (such has my-domain.com) as well as multi subdomain deployments (such as subdom-2.subdom-1.my-domain.com).
- Added support for custom Prolific completion codes and actions.
- Added tests for EC2 `get_all_instances`, `get_instance_details`, `get_pem_path`, and `register_key_pair` (RSA, Ed25519, ECDSA key types)

#### Fixed
- Disabled Prolific's custom screening in the test suite by changing the default for `is_custom_screening` to `False`
- Fixed markers configuration in pytest.ini files
- Fixed/Cleaned up .coveragerc
- DNS record creation now uses `UPSERT` instead of `CREATE`, preventing errors when redeploying experiments with existing DNS entries
- Improved SSH connection retry logic to properly handle transient network errors and SSH handshake timing issues
- Fixed Docker client cleanup to properly close SSH connections when building images on remote hosts
- Added better error message when using incompatible PEM key files with EC2 instances
- Fixes related to randomly failing Bartlett demo CI test:
  - Set button click handler to 'disabled' in demos' HTML template code to prevent possible race conditions
  - `BotBase` now validates that `participant_id` is present in the URL (except for `/ad` URLs where it's assigned during sign-up)
  - Enable `.btn-success` in `createParticipant()` and `loadParticipant()` only after server response assigns `participantId`.
  - Extract participant ID from URL in `Bot.sign_up` after clicking the Start button
  - Added checks in `Bot.sign_up` and `Bot.sign_off` to assure `bot.participant_id` is set

#### Changed
- Renamed label used in pyup Pull Requests from 'enhancement' to 'dependencies'
- **PEM files are now searched in `~/.ssh/` directory first** (recommended best practice), with fallback to `~/` for backwards compatibility. A warning is logged when PEM files are found in the legacy `~/` location with migration instructions. All documentation and examples have been updated to promote `~/.ssh/` as the standard location for SSH key files.
- PEM file paths are now validated upfront with clear error messages if missing or invalid
- EC2 key pair registration now supports RSA, Ed25519, and ECDSA key types (previously only RSA was supported)

#### Removed
- Removed Danger and its dependencies
- Removed automatic ssh-agent key management; SSH keys are now used directly via key files
- Removed support for DSS/DSA SSH keys due to paramiko 4.0.0 upgrade and industry-wide deprecation for security reasons
- Removed `pip<25.3` version constraint as pip-tools 7.5.2+ now fully supports pip 25.3

#### Updated
- Updated dependencies
- Enhanced documentation for `server_pem` and `ec2_default_pem` configuration variables, including SSH setup instructions, security group ingress rules, and AWS documentation links for key pair creation and SSH connections
- Upgraded paramiko to 4.0.0, which removes support for DSS/DSA SSH keys. Users must migrate to RSA (2048+ bit), Ed25519, or ECDSA keys. See documentation migration instructions.


## [v11.5.5](https://github.com/dallinger/dallinger/tree/v11.5.5) (2025-10-23)

#### Fixed
- Improved logging when approving Prolific participant submissions.

## [v11.5.4](https://github.com/dallinger/dallinger/tree/v11.5.4) (2025-10-20)

#### Fixed
- Fixed bug raising ProlificServiceException.

## [v11.5.3](https://github.com/dallinger/dallinger/tree/v11.5.3) (2025-10-16)

#### Fixed
- Removed calling `handle_and_raise_recruitment_error` from within the `approve_participant_submission` method as it was logging errors unnecessarily.

## [v11.5.2](https://github.com/dallinger/dallinger/tree/v11.5.2) (2025-10-07)

#### Fixed
- Fixed bug in MTurkRecruiter._report_event_notification.
- Fixed bug in MTurk create_qualification_type which was causing false-positive error logging.
- We now use the Docker bitnamilegacy repository for pgbouncer as the bitnami repository has been deleted. This is a temporary fix until we move to building our own pgbouncer image.
- Allow customization of maximum experiment size in MB via EXP_MAX_SIZE_MB environment variable.

#### Changed
- Increased the default maximum experiment size from 50MB to 256MB.

## [v11.5.1](https://github.com/dallinger/dallinger/tree/v11.5.1) (2025-09-16)

#### Fixed
- Fix a couple of bugs in new remote build code
- The new DataTables database view was failing in certain situations with a 'URL too long error'. The problem is fixed now by using POST instead and passing the filter specification in the request body rather than in the URL.

## [v11.5.0](https://github.com/dallinger/dallinger/tree/v11.5.0) (2025-09-11)

#### Added
- Added support for displaying custom HTML content on the deployed experiment's index page by customising the `Experiment.index_html` property
- Introduced two new flags to the `dallinger docker-ssh deploy` command: `--remote-build` and `--push-remote-build`.
  - The `--remote-build` flag allows users to build the experiment's Docker image directly on the remote server specified by `docker-ssh`, rather than building it locally and then transferring it.
  - The `--push-remote-build` flag, when used in conjunction with `--remote-build`, instructs the remote server to push the newly built Docker image to a configured remote registry.

#### Changed
- Switched from `DataTables` client-side pagination and filtering to full `DataTables` server-side processing, pagination and filtering in the database dashboard. This implied also implementing server-side `SearchPanes` support to not break existing functionality.
- Previously `dallinger develop debug` only opened the dashboard. Now it also opens the ad page, consistent with `dallinger debug`.
- Revamped the `generate constraints` functionality:
  - Now uses `uv` instead of `pip-tools`, greatly increasing speed (`pip-tools` provides a fallback if `uv` is not installed).
  - Constraints are now sourced from the Dallinger version specified in the input file (e.g. requirements.txt), rather than the currently installed version of Dallinger, fixing #8034.
  - Now supports `pyproject.toml` as well as `requirements.txt` for input files.
  - Now uses `.python-version` file to specify the Python version for a given experiment. This version is used when generating constraints.
  - The `generate constraints` functionality is now contained in a standalone `generate_constraints.py` file with no Dallinger dependencies, meaning that it can be sourced in a clean Python environment and used to generate constraints without an existing Dallinger installation.
  - `ensure_constraints_file_existence` will now continue if a manually written `constraints.txt` file exists, providing
  a way for users to bypass unresolvable dependency conflicts.
  - Behaviour tests are provided in `test_generate_constraints.py`.

#### Fixed
- Switched from httpbin to httpbingo; httpbin was flakey and caused tests to fail. httpbingo seems to be a more recent, more reliable alternative

#### Updated
- Updated Dallinger setup/installation documentation
- Updated AWS EC2 provisioning and deployment documentation
- Added more complete documentation for the Dallinger WebSocket implementation.

#### Removed
- Got rid of the creation of Python 2 `__init__.py` files to working directories when registering experiment packages

#### Deprecated
- Refactored `Experiment` to no longer require a `session` argument. Instead of using the session to determine whether to run setup, the setup method is now called explicitly from the `/launch` route. The `session` attribute of the experiment is now deprecated and issues a warning when get or set. The `get_config` function has been updated to accept a `load` argument to load the experiment config and reduce code duplication.

## [v11.4.0](https://github.com/dallinger/dallinger/tree/v11.4.0) (2025-08-12)

#### Added
- Added support for Python 3.13
- Added new configuration variable `server_pem` for authenticating SSH connections to remote servers, e.g. when doing Docker SSH deployments

#### Changed
- Disabled browser check that returned an error response when a duplicate participant was detected in live mode
- Reduced overall verbosity in debug mode, incl. removing the hard-coding of `loglevel=0` ; improved cleanup of resources (file handles, sub-processes) to quiet warnings in test output
- Improved error reporting in a failed experiment launch with `dallinger docker-ssh deploy` by highlighting the Dozzle link
- Infer `dns_host` from `server` when executing the `dallinger docker-ssh deploy` and `dallinger docker-ssh sandbox`  commands
- Reinstated `async_recruiter_status_check`, which previously was causing some kind of deadlock on long-running experiments

#### Fixed
- Fixed constructing the `docker_volumes` string for cases where the string is empty or when there's only one volume retrieved from the configuration
- Fixed `dallinger debug` to work when `loglevel > 0`: `dallinger debug` previously waited for a particular log line to be printed to know that the server had started successfully. This log line is not printed when `loglevel` > 1, however. The logic was changed to instead check whether the server is available by listening to the appropriate port.
- Refactored database session management and ORM usage for improved clarity, safety, and maintainability:
  - All ORM interactions throughout the codebase have been updated to use explicit session-based queries and commits
  - Background tasks and clock jobs now manage their own session scopes
  - Recruiter background jobs are wrapped in a session management decorator
  - Tests and demos have been updated to match the new patterns
  See https://github.com/Dallinger/Dallinger/pull/7819 for more details
- Throw a better error message if the `/launch POST` fails early
- `dallinger ec2 list instances` no longer crashes when https://ec2.shop is offline; instead a warning is logged and the corresponding columns are omitted from the result table

#### Updated
- Replaced appdirs.py with the platformdirs package
- Updated dependencies (incl. unpinning of click, myst-parser, sphinxcontrib-spelling, and urllib3 packages)

#### Removed
- Dropped support for Python 3.9

## [v11.3.2](https://github.com/dallinger/dallinger/tree/v11.3.2) (2025-10-12)

#### Fixed
- We now use the Docker bitnamilegacy repository for pgbouncer as the bitnami repository has been deleted. This is a temporary fix until we move to building our own pgbouncer image.

## [v11.3.1](https://github.com/dallinger/dallinger/tree/v11.3.1) (2025-05-25)

#### Fixed
- Disable (temporarily) `scheduled_job` `async_recruiter_status_check` as it is causing database deadlocks.

## [v11.3.0](https://github.com/dallinger/dallinger/tree/v11.3.0) (2025-05-22)

#### Added
- Added support for screen-out-submissions in ProlificRecruiter
- Added experiment hooks for server setup and termination, as well as worker termination and startup
- Added experiment hook for recruiter error by overriding `logger.exception` in `recruiters.py`
- Added `DevRecruiter` class for easily distinguishing between `MockRecruiter` or a regular `Recruiter`
- Prolific command line improvements:
  - Added `dallinger prolific list studies` to list all studies associated with an account (across workspaces and projects)
  - Added `dallinger prolific delete-drafts` delete all unpublished draft surveys in the account

#### Changed
- Only show deprecation warnings once
- When loading the defaults, load `.dallingerconfig` last
- Give a more informative error message when `FileSource` tries to copy a broken symlink
- Make `scripts/update_dependencies.sh` POSIX compliant

#### Updated
- Update AMI image for EC2 provisioning to use Ubuntu 24.04
- Updated dependencies; pin click < 8.2

#### Removed
- Removed dependency on `setuptools.dist.strtobool`, which was causing a deprecation warning
- Removed unnecessary 'Initializing recruiter' messages

## [v11.2.0](https://github.com/dallinger/dallinger/tree/v11.2.0) (2025-04-04)

#### Added
- Ported `classproperty` decorator from PsyNet to Dallinger
- Added a hook for overriding hidden dashboard tabs and a hook for sorting the dashboard tabs
- Added option to disable strict config variable loading, which is useful for cross-compatibility with PsyNet
- Added new dashboard tab 'Logger' by dumping logs in `jsonl` format and streaming them to the frontend, incl. search functionality and added new dependencies ansi2html, beautifulsoup4, pygtail, and python-json-logger
- Added standardized status reporting across recruiters:
  - Introduced new class `RecruitmentStatus` which reports standardized status across recruiters. The class contains the following entries:
    - `participant_status`: this is a histogram in dictionary format where the keys are the statuses of submissions (e.g. "APPROVED" or "REJECTED") and the values are the respective counts
    - `study_id`: the ID used on the recruiting platform
    - `study_status`: status of the recruitment, e.g. "ACTIVE" or "AWAITING REVIEW" are valid study statuses on Prolific
    - `study_cost`: total cost for a recruitment this includes both base payments (rewards on Prolific) and bonuses as well as service fees and taxes if returned by the API
    - `meta_information`: dictionary of any information specific to the recruiter, e.g. for Prolific the median duration of approved participants and the `wage_per_hour` computed by the platform
    - Additional changes:
      - Make `reward` a property of the Prolific recruiter
      - Always emit the recruiter name (nickname) in `get_status`
- Added support for Heroku regions via new config variable `heroku_region`

#### Changed
- Renamed all functions used for rendering dashboard tabs to use the prefix `dashboard_` and removed this prefix in the final route used in Flask (i.e. instead of `/dashboard/dashboard_func` →  `/dashboard/func`)

#### Updated
- Updated dependencies; updated black, flake8

## [v11.1.1](https://github.com/dallinger/dallinger/tree/v11.1.1) (2025-02-26)

#### Changed
- Config variable `publish_experiment` now defaults to `False` for Prolific recruitment

#### Updated
- Updated dependencies

## [v11.1.0](https://github.com/dallinger/dallinger/tree/v11.1.0) (2025-02-11)

#### Fixed
- Fixed a bug in `DevProlificService` when debugging locally with `recruiter = prolific`. Previously, an exception was raised erroneously saying that no corresponding Prolific workspace was found

#### Added
- Added `disable_browser_autotranslate` config variable to prevent automatic translation when using the Google translator built into Chrome. `Default is False`
- Added `publish_experiment` config variable to indicate if the experiment should be published when deploying. Currently only used in Prolific recruitment; if `False` a draft study will be created which later can be published via the Prolific web UI. Default is `True`
- Added `Recruiter.supports_delayed_publishing` attribute

#### Removed
- Removed `--open-recruitment` config variable; removed `--open-recruitment` flag from `deploy` and `sandbox` commands

#### Changed
- Use `tenacity` for better logging in `wait_for_instance`

#### Updated
- Updated dependencies; update black, isort; minor reformatting

## [v11.0.1](https://github.com/dallinger/dallinger/tree/v11.0.1) (2025-01-16)

#### Fixed
- Fixed bug in `get_assignments_for_study` that prevented a participant's status from being updated in Prolific studies via the `async_recruiter_status_check` scheduled job

## [v11.0.0](https://github.com/dallinger/dallinger/tree/v11.0.0) (2025-01-14)

#### Breaking changes
- Renamed config variable `activate_recruiter_on_start` to `open_recruitment` and allow it to be set to `True` also by using a `--open-recruitment` flag

#### Added
- Added new config variables `prolific_workspace` and `prolific_project` to support declaration of Prolific workspaces and project names (the workspace must already exist and a new project in that workspace will be created if it doesn't exist already)
- Added the `dallinger docker-ssh sandbox` command
- Added `validate_config` methods to recruiters
- Added `local_only` to `exclusion_policy` used when assembling the deployment directory. Users can then use this directory called `local_only` to store misc files that they don't want deployed to the web server.

#### Fixed
- Keep Dallinger database in sync with Prolific via combination of regular polling + experiment-requested syncs by adding new `scheduled_job` '`async_recruiter_status_check`'
- Fixed a regex error in `HerokuApp.db_uri` for Heroku deployments
- EC2 provisioning:
  - Check the instance name complies with same naming conventions as for the app name (underscores lead to errors)
  - Allow to override `PEM` file and `security_group_name` (previously the passed parameters were always overridden by .dallingerconfig)
  - Fix a bug in fetching instance name if it's missing
  - Bugfix for `PEM` file stored as absolute path in config
  - Add instance details like uptime, total cost, VCPU, and memory
  - Add `restart: unless-stopped` to docker-compose.yml to automatically restart the server
  - Update an instance's DNS entry to use the new IP address when an EC2 instance is stopped and later restarted

### Changed
- Scrub `client_ip_address` data from participant anonymous data export
- Improved handling of exporting data when no AWS credentials are registered by not raising an `S3BucketUnavailable` error
- Throw an error when deploying to MTurk and `open_recruitment` is not set to `True`, either by setting `open_recruitment` in the config or by using the `--open-recruitment` command flag

### Refactorings
- `dallinger docker-ssh deploy/sandbox` commands introducing a `_deploy_in_mode` function
- `dallinger docker deploy/sandbox` commands
- `dallinger deploy/sandbox` commands
- `run_pre_launch_checks` method in `dallinger.command_line.utils`

#### Updated
- Updated `rq` to version `>= 2` by refactoring and thereby getting rid of deprecation warnings
- Updated dependencies; pin `sphinxcontrib-spelling < 8.0.1`

## [v10.3.3](https://github.com/dallinger/dallinger/tree/v10.3.3) (2024-12-07)

#### Fixed
- Fixed tagging latest Docker image also as `latest`.

## [v10.3.0](https://github.com/dallinger/dallinger/tree/v10.3.0) (2024-11-04)

#### Fixed
- Exclude symbolic links when calculating `FileSource` size.

#### Added
- Added new config variable `prolific_is_custom_screening`.

#### Updated
- Updated dependencies; pin `rq < 2`.

## [v10.2.2](https://github.com/dallinger/dallinger/tree/v10.2.2) (2024-09-24)

#### Fixed
- Fixed bug setting loglevel for worker.
- Fixed building Sphinx documentation.

## [v10.2.1](https://github.com/dallinger/dallinger/tree/v10.2.1) (2024-09-16)

#### Fixed
- Fixed importing `dallinger.config.get_config`.

## [v10.2.0](https://github.com/dallinger/dallinger/tree/v10.2.0) (2024-09-14)

#### Fixed
- Bugfix in `init_db(drop_all=True)`.

#### Added
- Added EC2 provisioning support to Dallinger command line.
- Added `DevProlificRecruiter` and `DevProlificService` for Prolific development.
- Added sphinx-js back and point the repo to a tag of our fork with fixed pins.
- Added `docker_worker_cpu_shares` configuration variable which limits the worker CPU usage when resources are constrained.
- Added new config variable `loglevel_worker` for worker processes.

#### Updated
- Updated extensions for the datatables JS library to their latest versions for datatables < 2.0 to fix bug with missing filters' headers and allow filtering by boolean properties.
- Upgraded jQuery from version 3.6.0 to 3.7.1.
- Updated update_dependencies.sh script:
  - Replace bash code for removing extras from constraints byusing 'pip-compile --strip-extras'.
  - Post-process the constraints and dev-requirements.txt files to make replacements in the via comments.
- Updated dependencies; pin myst-parser < 4; pin numpy < 2.1.

## [v10.1.3](https://github.com/dallinger/dallinger/tree/v10.1.3) (2024-07-04)

#### Fixed

- Fixed a new bug whereby participants could not begin the experiment in Prolific.

## [v10.1.2](https://github.com/dallinger/dallinger/tree/v10.1.2) (2024-07-02)

#### Fixed

- Removed `check-latest: true` from `setup-python` action in ci.yml.
- Renamed `prolific.co` to `prolific.com` for API calls to `api.prolific.com` and for various other subdomains.
- Fixed value for `recruiter` in the 'New participant' link in the dashboard's "Development" tab. It is now set dynamically, e.g. when deploying with Prolific as recruitment method `recruiter` is set to "prolific", whereas when debugging the same experiment locally, `recruiter` is assigned "hotair" as value.

#### Updated

- Infrastructure: Updated dependencies.

## [v10.1.1](https://github.com/dallinger/dallinger/tree/v10.1.1) (2024-05-09)

#### Updated

- Infrastructure: Updated Docker images to Debian bookworm.

## [v10.1.0](https://github.com/dallinger/dallinger/tree/v10.1.0) (2024-05-08)

#### Added

- Added check to prevent underscores in `app` names. Allowed characters are `a-z`, `0-9` , and `-`.
- Added logic for customizing `Recruiter` classes.

#### Fixed

- Fixed `SyntaxWarning: invalid escape sequence '\*'` in Python 3.12.

#### Changed

- The database reset button in the dashboard is now only displayed in debug mode.

#### Updated

- Infrastructure: Updated dependencies
  - Removed `mock` package; updated tests.
  - Removed pinning for `pytest`; updated tests.

## [v10.0.1](https://github.com/dallinger/dallinger/tree/v10.0.1) (2024-03-04)

#### Added

- Implemented `Experiment.get_status`, a customizable method that reports the current status of the experiment.
- Implemented `Experiment.before_request` and `Experiment.after_request`, customizable hooks for running code before and after HTTP requests.

#### Fixed

- Fixed Chrome and ChromeDriver download link in Dockerfile.
- Fixed dallinger requirement in demos and updated demos' constraints.

#### Removed

- Removed unused numpy and pandas dependencies.

#### Updated

- Infrastructure: Updated dependencies; pin pytest == 8.0.0.

## [v10.0.0](https://github.com/dallinger/dallinger/tree/v10.0.0) (2024-02-15)

#### Breaking

- Removed support for Python 3.8.

#### Added

- Added support for Python 3.12.
  - Remove version pinning for numpy, pandas, pre-commit, sphinx, and sphinx-related packages.
  - CI: Added Python 3.12 to GitHub workflow matrix and run Full tox tests for both Python 3.11 and 3.12.
  - CI: Use Docker image python:3.12-bullseye.
- The config parameter `num_dynos_worker` (default: `1`) which allows for the configuration of the number of workers can now also be used in SSH deployments. This change is beneficial for parallellizing heavy background worker processes. Previously, this config parameter only worked for Heroku deployments.
- Added `grace_period 30s` to Caddy HTTP server configuration to prevent the Caddy server from 'getting stuck' sometimes.
- Added better checks in `dallinger docker-ssh` for pre-existing apps with the same name.
- Added Dozzle service to `dallinger docker-ssh` deployments.

#### Changed

- Revised logging text for Prolific.
- Improve `handle_launch_data` error reporting and use it also for docker-ssh deployments.

#### Updated

- Infrastructure: Updated dependencies; pin ipython < 8.19.

## [v9.12.0](https://github.com/dallinger/dallinger/tree/v9.12.0) (2024-01-03)

- Changed: Removed the character limit for the 'type' attribute on SQLAlchemy classes.
- Infrastructure: Migrated project configuration/metadata to `pyproject.toml` and removed the `setup.py` and `setup.cfg` files. Also moved flake8 config to new `.flake8` file.
- Infrastructure: Updated dependencies; pinned version of `pre-commit` package in order to be compatible with Python 3.8.

## [v9.11.0](https://github.com/dallinger/dallinger/tree/v9.11.0) (2023-12-18)

- Fixed bug where the dashboard URL was no longer printed in the `dallinger develop` command.
- Fixed bug where participant IDs weren't always displaying properly in the dashboard network visualization. In particular, this fix concerns the labelling of edges between nodes and infos.
- Fixed bug in `get_polymorphic_mapping` which was causing the experiment dashboard to fail when two classes of the same name were registered both in the local experiment and in another package.
- Fixed and refactored Chrome/ChromeDriver download and installation to resolve failing docker CI job.
- Removed the `prolific_reward_cents` config variable. Use `base_payment` instead to set base compensation for participants. Note that `base_payment` is written in terms of the base unit for the currency, not in cents. So, if your `prolific_reward_cents` was originally set to 50, then you should set your `base_payment` to 0.5.
- Enhancement: Added a pgbouncer container/proxy that will pool postgresql connections to solve problems with too many PostgreSQL connections in docker-ssh deployments.
- Enhancement: Added 'Support Slack channel' advert to documentation index page and README.
- Enhancement: Allow recruiters to be instantiated outside active experiments by making `completion_code` a property of class `Recruiter`.
- Infrastructure: Updated the packages used in GitHub workflow configurations (ci.yml, deploy.yml) to their latest versions.
- Deprecated the `prolific_maximum_allowed_minutes` config variable.

## [v9.10.0](https://github.com/dallinger/dallinger/tree/v9.10.0) (2023-08-18)

- Enhancement: Added support for custom WorkerEvents allowing experiments to run
  tasks asynchronously on worker processes.
- Fixed: Migrated `experiment_server/sockets.py` to use the `Flask-Sock` library.
- Enhancement: Added a control channel that all socket enabled experiments will
  listen on for "administrative" messages (e.g. connect/disconnect).
- Enhancement: Updated WebSocket experiment integraton to use Async processing
  by default and update documentation.
- Enhancement: Added boolean `include_sensitive` param to `Config.as_dict`.
- Fixed: Corrected waiting room url issue.
- Fixed: Fixed the display of participant IDs in the dashboard monitor.
- Infrastructure: Updated `setup-chromedriver` to v2.1.2.
- Infrastructure: Updated dependencies; pinned versions of `sphinxcontrib-*` packages
  in order to be compatible with Python 3.8.

## [v9.9.0](https://github.com/dallinger/dallinger/tree/v9.9.0) (2023-07-27)

- Fixed: Added check for dependencies using `pkg_resources`.
- Fixed: Fixed issues where CI jobs were failing due to changes of how ChromeDriver needs to be downloaded for Chrome versions >= 115.
- Enhancement: Added new `Experiment` method `on_assignment_submitted_to_recruiter` to allow experiment authors to override the behavior when a participant finishes an experiment.
- Enhancement: Added `--update` option to `dallinger docker-ssh deploy`.
- Enhancement: Make it possible to destroy a partially deployed app.
- Enhancement: Added new config variable `lock_table_when_creating_participant` to prevent possible deadlocks on the `Participant` table.
- Enhancement: Added sanity checks for `dallinger docker-ssh deploy` to fail early in case the option `--dns-host` doesn't refer to a properly configured name and issue a warning that some browsers might deem the domain insecure.
- Removed: Removed `--resolver=backtracking` from `pip-compile` commands as it became the default in pip-tools 7.0.0.
- Documentation: Updated section on releasing a new version of Dallinger.
- Infrastructure: Updated dependencies; replaced bumpversion with bump2version.

## [v9.8.2](https://github.com/dallinger/dallinger/tree/v9.8.2) (2023-07-03)

- Fixed a bug in `dlgr.submitAssignment` that was causing MTurk HIT submission to fail. This bug was introduced in v9.8.0 when fixing another bug. The bug meant that `externalSubmit` was being called in the popup window, not the MTurk iframe, causing submission to fail.

## [v9.8.1](https://github.com/dallinger/dallinger/tree/v9.8.1) (2023-06-22)

- Fixed deployment to Heroku due to Heroku now appending identifiers to subdomains.
- Fixed indentation bug writing Docker volumes in docker-compose.yml.j2.
- Fixed visualization bug in dashboard monitor.
- Fixed previously skipped Redis message queue test.
- Fixed some typos.
- Infrastructure: Updated dependencies; require numpy < 1.25.

## [v9.8.0](https://github.com/dallinger/dallinger/tree/v9.8.0) (2023-06-05)

- Fixed several bugs that were manifesting on SSH deployments, some of which were specific to Prolific:
  - Fixed wrong signature for `executor.run()` call in docker_ssh.py.
  - Ensured that config is loaded before every Flask request; previously config was not loading in advance of the serving of static files and this was causing server errors.
  - Fixed a bug in parent window closing which was preventing Prolific experiments from completing.
  - Ensured that all fields in `dallinger.identity` are set properly when calling `dallinger.createParticipant`.
- Fixed bug in Docker SSH when removing a pre-existing app with the same name.
- Fixed various deprecation warnings:
  - Fixed 'DeprecationWarning: use options instead of chrome_options'.
  - Removed `distutils`.
  - Removed `pkg_resources` by replacing corresponding code using `importlib.metadata`.
  - Removed leftovers of support for Python 3.7 (`importlib_metadata`).
  - Migrated to `setuptools.find_namespace_package` for adding the `dlgr.demos` namespace.
- Removed all mentions of Python 3.7; updated other Python version mentions consistently to 3.8, 3.9, and 3.10.
- Fixed: Make sure `docker_volumes` is not empty when adding additional volumes to docker-compose.yml.
- Fixed deprecation warning 'Rename method_whitelist to allowed_methods' (`urllib3.util.retry.Retry`) incl. compatibility for urllib3 < 1.26.0.
- Fixed tests for mock 5.0.2.
- Improvements to 'unique ID' storage:
  - Save `uniqueId` in `dlgr.identity` JavaScript object
  - Increase `unique_id` database column string size to 150
- Infrastructure:
  - Added Python 3.11 to list of supported programming languages
  - Added Python 3.11 to CI workflow and updated Dockerfile to use Python 3.11
- Infrastructure: Updated dependencies; require ipython < 8.13.

## [v9.7.0](https://github.com/dallinger/dallinger/tree/v9.7.0) (2023-04-27)

- Fixed: Fixed failure in `docker-ssh deploy` that occurred when the app existed already.
- Fixed: Fixed a bug where config dashboard credentials weren't being propagated to Docker deployments.
- Fixed: Fixed a bug where app name / ID (`app_name`) was not set appropriately in config during Docker deployment. Now when deploying with `docker-ssh` using a specified `--app` argument this is saved as expected in `config.heroku_app_id`.
- Fixed: Fixed a bug where dollar signs weren't being escaped in docker-compose.yml.
- Fixed: Fixed a bug where the dashboard tab was closed on `submitAssignment()`.
- Fixed: Replace Heroku obsolete dyno type 'hobby' with 'basic'.
- Enhancement: Added UI switch to the dashboard's experiment monitoring tab to toggle auto recruitment (`auto_recruit`) on/off.
- Enhancement: Added new boolean config variable `activate_recruiter_on_start` (default: `True`). If the variable is set to `True`, then existing behavior is preserved; if set to `False`, then `open_recruitment()` is skipped when the experiment launches. This means that the user has to manually initialize recruitment (e.g. via the Prolific panel).
- Infrastructure: Updated dependencies.

## [v9.6.0](https://github.com/dallinger/dallinger/tree/v9.6.0) (2023-04-18)

- Fixed: Fixed GitHub CI builds by removing the codecov package from setup.py and migrating the codecov setup according to https://docs.codecov.com/docs/deprecated-uploader-migration-guide#python-uploader.
- Fixed: Fixed broken Docker CI tests.
- Fixed: Reinstate `auto_recruit` check in `ProlificRecruiter.recruit()`.
- Fixed: The original `Bot` constructor assumed that the participant recruitment URL was specified in snake case. However the Docker CI tests use participant recruit URLs with camel case. This was causing Bot parameters (assignment ID, worker ID, participant ID) to be left unset, and seemed to have caused occasional CI errors in the Docker tests.
- Fixed: Fixed bug in docker-ssh export caused by upgrade to docker compose v2.
- Enhancement: Enhanced efficiency in dashboard monitor data loading. Previously the dashboard could take a very long time to load when the database contained many custom object classes. In such cases we are now running about 1000 times faster.
- Infrastructure: Updated dependencies.

## [v9.5.0](https://github.com/dallinger/dallinger/tree/v9.5.0) (2023-03-29)

- Fixed: Backward compatibility with rq < 1.13.0.
- Fixed: Fixed error whereby incompatible Docker credential files would be copied to the remote server.
- Fixed: Fixed error where environment variables were missing from `docker build` invocations.
- Enhancement: Run pip-compile in verbose mode.
- Enhancements to the Dallinger network monitor:
  - Selecting a single network only redraws the graph on the front end and does not require reloading all data from the DB again.
  - Networks can be sorted by network ID, number of failed, completed, and pending Infos, as well as the number of failed and completed nodes.
  - Sorting can be done in ascending and descending order.
  - Users can show the top X networks if there are too many networks in an experiment.
  - Users can use free-text search to look for attributes in networks.
  - Cleaned up the panels in the monitor giving more space to the monitor itself.
- Enhancements to Prolific recruitment:
  - Extended `dallinger hits [--recruiter=prolific|mturk] [--sandbox]` to work with Prolific as well.
  - Addition of two new command line tools:
    - `dallinger hit-details --hit_id XYZ [--recruiter=prolific|mturk] [--sandbox]` which pastes all the HIT details in the console window.
    - `dallinger copy-qualifications --hit_id XYZ [--recruiter=prolific|mturk] [--sandbox]` which copies the requirements to participate in an experiment (e.g country or the number of completed tasks) from an existing HIT and saves it into a JSON file.
- Enhancement: Added `Experiment.config_class`, a hook for customizing the Configuration class.
- Infrastructure: Update dependencies.
- Infrastructure: Upgrade to Docker Compose v2.

## [v9.4.3](https://github.com/dallinger/dallinger/tree/v9.4.3) (2023-02-25)

- Fixed: Check if auto_recruit is True in order to autorecruit a new participant.
- Fixed: Rename 'default_worker_ttl' to 'worker_ttl' to work with rq==1.13.0 (See https://github.com/rq/rq/commit/b69ee10cbba78789e48ce44fa69f14715d94b7a5).
- Fixed: Remove extras from sonstraints and requirements files.
- Changed: Add soon to be default resolver 'backtracking' to pip-compile commands.
- Enhancement: Add better logging on Prolific JSONDecodeError.
- Enhancement: Ensure that Prolific API token is sent to the deployed server.
- Infrastructure: Update dependencies.

## [v9.4.2](https://github.com/dallinger/dallinger/tree/v9.4.2) (2023-02-14)

- Fixes:
  - Updated error catching logic to standardise case before catching `ExecuteException` error when deploying with Docker-SSH.
  - The `collate_experiment_files` function is responsible for constructing the experiment directory that is eventually deployed. Due to an oversight, the original version was written in a way such that it was impossible to override built-in Dallinger resources using the `extra_files` hook; such cases were instead silently ignored. This has now been rectified.
  - Added `db.session.commit()` at the end of scheduled task `check_db_for_missing_notifications` in case the server process has to be restarted. This would cause errors otherwise, because there would never be a moment at which the connection could be gracefully terminated.
  - Fixed URL link of Dallinger logo.
- Infrastructure: Update dependencies; add `pyopenssl` to `install_requires` in setup.py.

## [v9.4.1](https://github.com/dallinger/dallinger/tree/v9.4.1) (2023-02-07)

- Fixed: Docker image caching problems with SSH deployment.
- Fixed: Redis server contamination when deploying multiple apps with the same name via SSH.
- Fixed paramiko import.
- Changed: Allow base pay to be 0 (for Prolific recruitment).
- Infrastructure: Update dependencies.

## [v9.4.0](https://github.com/dallinger/dallinger/tree/v9.4.0) (2023-01-26)

- Enhancement: Refactored `advertisement` method to prepare the advertisement in a separate function `prepare_advertisement`. This allows wrappers around Dallinger, e.g. PsyNet, to use other rendering functions than the one used in Flask. For example, this is important if you want to add custom Jinja2 filters or add translations.
- Enhancement: Add a new customizable `config_defaults` method on the `Experiment class` that allows the user to specify custom default values for config variables.
- Enhancement: Add `source=dashboard` to the entry information stored for participant sessions created via the dashboard. This helps to distinguish debugging participants from 'real' participants.
- Infrastructure: Added `isort` to the list of pre-commit hooks to sort imports alphabetically, and automatically separated into sections and by type.
- Infrastructure: Update dependencies; pinning SQLAlchemy to a version `<2`.

## [v9.3.1](https://github.com/dallinger/dallinger/tree/v9.3.1) (2023-01-17)

- Bugfix and Enhancements for Prolific recruitment:
  - Bugfix: Prevent the survey from being published when sandboxing.
    Before, when `mode` was set to `"sandbox"` in `config.txt` the survey was published on Prolific.
  - Enhancement: Extended the Prolific documentation showing how to select specific devices (e.g., desktop only) or additional hardware (e.g., microphone).
  - Enhancement: Only use the app hash in the internal title and not in the public title as this is not informative to participants.
  - Enhancement: Explicitly log whether the experiment is sandboxed or deployed to Prolific.
- Bugfix: Fixed unpublished doc pages.
- Enhancement: Eliminate unnecessary 'is not a valid configuration key' errors.
- Infrastructure: Update dependencies

## [v9.3.0](https://github.com/dallinger/dallinger/tree/v9.3.0) (2022-12-16)

- Enhancement: Docker quality of life improvements
  - Major
    - Disabled the behavior where the built image name is written to config.txt. This behavior was inconsistent with the other Dallinger deployment patterns, because it meant that if you deployed once, changed code in experiment.py, then redeployed, then the experiment would launch in the former version unless you remembered to delete the image name from config.txt.
    - Heroku deployments were failing because the default `heroku_python_version` had been discontinued by Heroku. We have experienced similar problems in the past and have always had to update Dallinger. Now we have changed the behaviour such that, if `heroku_python_version` is not specified in the experiment config, then it will use the default Python runtime currently in use by Heroku.
  - Minor
    - Propagate more information from deployment-related functions (e.g. dashboard credentials) so that they can be used by wrapper functions.
    - Print more information (e.g. dashboard credentials) in deployment-related functions.
    - Better debugging logs for docker-ssh deployments.
    - Move deployment info logs from `deployment-info_{experiment_id}.txt` to `deploy_logs/*` to avoid clutter.
    - Move default `dallinger_develop_directory` to `/tmp/dallinger_develop` because the original location was not writable by default on Docker.
    - Minor bugfixes in docker-ssh deployment/export.
    - Rename config variable `docker_ssh_volumes` -> `docker_volumes` because it's relevant also when we're doing docker locally.
    - Some minor renaming of internal variables for consistency.
- Infrastructure: Update dependencies; readd sphinx-js package
- Infrastructure: Update GitHub workflows to use 'ruby-version: 3.1'
- Infrastructure: Migrate to new Heroku Postgres/Redis plans

## [v9.2.1](https://github.com/dallinger/dallinger/tree/v9.2.1) (2022-11-26)

- Bugfix: Fixed flake8 URL to make the pre-commit test pass again
- Bugfix: Prevent accessing database tables when checking for protected routes.
  This fixes the issue of being unable to deploy to Heroku as Dallinger tried
  to access database tables before they were created.
- Infrastructure: Update dependencies

## [v9.2.0](https://github.com/dallinger/dallinger/tree/v9.2.0) (2022-10-31)

- Infrastructure: drop Chandler automatic CHANGELOG -> release notes syncing,
  as Chandler is no longer maintained and was causing problems with releases

## [v9.1.0](https://github.com/dallinger/dallinger/tree/v9.1.0) (2022-10-28)

- Feature: Infrastructure and documentation to support running Dallinger
  with only Docker as a deployment dependency
- Feature: Allow experiment authors/deployers to disabled some or all of
  Dallinger's native routes via a new `protected_routes` configuration
  variable
- Feature: Improved experience when using `dallinger develop` in conjunction
  with IDE's which provide deep integration with Flask, like Pycharm. Pass a
  `--skip-flask` option when running `dallinger develop debug`:
  `dallinger develop debug --skip-flask`
- Feature: Configurability of the directory used to store files and symlinks
  when using `dallinger develop`, via a new `dallinger_develop_directory`
  configuration variable. By default, this value is `~/dallinger_develop`.
- Feature: Allow defining classes which subclass Dallinger's `Vector` class
  in the same way it's always been possible to subclass the `Node` class
- Feature: Support for private Docker image repositories
- Feature: Support for specifying additional volumes to mount when deploying
  with `dallinger docker-ssh deploy`, via a new `docker_ssh_volumns`
  configuration variable
- Feature: Support for customizable app name when deploying with Docker
- Enhancement: ensure that database tables are all dropped correctly when the
  database is reinitialized
- Enhancement: Add explicit `foreign_keys` configuration to ORM relationship
  declarations to ensure additional foreign keys can be added in subclasses
- Bugfix: Fixed problem where Docker commands put the user's terminal in an
  unusable state
- Infrastructure: Update dependencies

## [v9.0.1](https://github.com/dallinger/dallinger/tree/v9.0.1) (2022-06-17)

- Enhancement: Persist docker deployment infos to a file in the current directory
- Infrastructure: Update dependencies

## [v9.0.0](https://github.com/dallinger/dallinger/tree/v9.0.0) (2022-05-19)

- Infrastructure: Drop support for Python 3.7
- Infrastructure: Update versions of various dependencies, including those which had been impossible while retaining Python 3.7 compatibility, e.g. Flask to v2.x, Jinja2 to v3.x, numpy to 1.22.x, pandas to v1.4.x, click to 8.x and Sphinx to 4.5.x
- Enhancement: Add a check for circular imports in experiment module loading
- Enhancement: Enforce standard Python code style by applying `"black"` v22.3.0
- Bugfix: Add `clock` support in Docker
- Fix typos and some broken links in docs

## [v8.1.0](https://github.com/dallinger/dallinger/tree/v8.1.0) (2022-03-25)

- Enhancement: numerous usability improvements and enhancements to tools which provide
  hot reloading of dallinger and experiment code while developing: run
  `dallinger developer debug` from the experiment directory, wait a few moments,
  then the dashboard appears, presenting a button which the user can press to open a
  new participant window
- Enhancement: `dallinger debug` startup time reduced by 5 seconds by opening the
  dashboard browser window asyncronously
- Enhancement: improvements to the experiment network visualization in the Dallinger
  dashboard:
  - the text by Infos so that it says the class name rather than just 'info'
  - fixed an issue for the display of networks that have no nodes; previously the
    visualization would draw a line between these networks and an unrelated node
    from a different network, but now the network is just diplayed without any connections
- Enhancement: ensure `dallinger debug` executes in `--verbose` mode in automated tests,
  and correctly propagates logging output to pytest so all errors are visible

## [v8.0.0](https://github.com/dallinger/dallinger/tree/v8.0.0) (2022-02-22)

- Potential breaking change: The function signature of the `Recruiter.reward_bonus()`
  method has changed, so if you've implemented your own recruiter, this will need to be
  updated.
- Feature: Support for recruitment via the [Prolific](https://www.prolific.co/)
  platform
- Feature: Dallinger dashboard tabs can be hidden by including their route names in a
  `hidden_dashboards` attribute (a `tuple`) on your custom `Experiment` subclass.
- Enhancement: `dallinger.createParticipant()` method now always stores `entry_information`
  on the Participant record by default, falling back to the old mechanism if no
  `entry_information` can be extracted from the URL/Request.
- Enhancement: when running `dallinger generate-constraints`, if the requirements-dev.txt
  file for the current Dallinger version can't be found on github the local one is looked up
  (and can be found if dallinger was installed in editable mode) and used.
- Bugfix: Dallinger's templates now use Flask's `url_for()` function to generate absolute
  URLs
- Infrastructure: MTurk integration test stability improvements

## [v7.8.0](https://github.com/dallinger/dallinger/tree/v7.8.0) (2021-11-29)

- Documentation: Docs for `dallinger docker start-services`
- Bugfix: Releases should now update dallinger.readthedocs.io correctly
- Bugfix: Remove references to now-unsupported PhantonJS headless browser
- Enhancement: `dallinger debug` now works without an internet connection
- Bugfix: When setting environment variables on Heroku or in Docker containers, use an all
  uppercase spelling of the AWS environment variables for better compatibility with recent
  boto versions
- Enhancement: when using the `CLIRecruiter` or `HotAirRecruiter`, a message now
  appears in the debug command output with the link to the recruiter ad URL with the
  `generate_tokens` parameter enabled. (This link can be reused by any number of
  participants.)

## [v7.7.0](https://github.com/dallinger/dallinger/tree/v7.7.0) (2021-10-07)

- Experimental: new `--archive` option to `dallinger docker-ssh deploy`
  command loads an existing database dump from a zipfile exported with the
  `dallinger export` subcommand
- Bugfix: fixes to the descriptions for `dallinger docker-ssh export` and
  `dallinger docker-ssh stats` subcommands
- Bugfix: `dallinger.loadParticipant()` Javascript function now correctly
  assigns the participant's assignment ID to `dallinger.identity.assignmentId`
- Bugfix: more robust assurance that Postgres DB URIs generated by Heroku work
  with current versions of SQLAlchemy and Postgres
- Bugfix: fix package long description so it displays on pypi landing page
- Enhancement: improvements to release process and dependency version management

## [v7.6.0](https://github.com/dallinger/dallinger/tree/v7.6.0) (2021-08-03)

- Experimental: alpha version of as yet undocumented `dallinger develop`
  features
- Enhancement: error handling and logging for the create_participant() function
  (and Flask route) to provide more information when participant creation fails
- Bugfix: Read the Docs integration fix, so documentation will again be generated
  on [https://readthedocs.org/projects/dallinger/](https://readthedocs.org/projects/dallinger/)
- Bugfix: some demos did not write Nodes created during initial network setup to
  the database
- Bugfix: fix bug which caused Chrome browser profile to be written to a folder
  named `""` in the experiment temp directory instead of a transient temp folder

## [v7.5.0](https://github.com/dallinger/dallinger/tree/v7.5.0) (2021-06-30)

- Experimental: new dallinger docker-ssh stats command to show per container CPU
  and memory usage info as displayed by docker stats on the remote host
- Feature: A new `language` configuration parameter for setting a `gettext ()` language. Default value is `en`.
- Feature: A new optional url parameter to the `/ad` route which allows for
  automatic generation of the recruiter entry information parameters
  (hitId, assignmentId, workerId). When an ad url is sent with
  `?generate_tokens=1` the ad route will redirect to the ad route with all
  request arguments (except generate_tokens) preserved, and random values for
  any of the standard entry information parameters that weren't provided.
- Enhancement: Better exception logging/handling in
  `dallinger.experiment.load()`. When no class is found in the imported
  experiment, it will log the first `ImportError` exception that was
  triggered in addition to a message about the class not being available.
- Enhancement: sometimes an error occurs and `dallinger debug` immediately
  shuts down the process before logging the traceback has been output. We now
  continue to read the process output until it hits a new error, the process
  has exited, or one second has elapsed (it's a very short time because this
  is generally just a buffering issue, and the output should be available
  immediately).
- Enhancement: support installing Dallinger in a directory with spaces in the name
- Enhancement: MTurk qualification creation and assigment is slow, so we now
  do is asynchronously in a worker dyno.
- Bugfix: fix bug in error handling which resulted in storing invalid values
  for a participant's HIT ID and assignment ID

## [v7.4.0](https://github.com/dallinger/dallinger/tree/v7.4.0) (2021-05-20)

- Experimental: Support for deploying to using Docker containers:

  - Deployment to Heroku using a Docker container
  - Docker image creation from an experiment
  - Deployment of the created image to a self-hosted server via ssh
    Related commands:
    - `dallinger docker-ssh apps`
    - `dallinger docker-ssh deploy`
    - `dallinger docker-ssh export`
    - `dallinger docker-ssh destroy`

  Note that these features should be regarded as **experimental** and are included
  in a release primarily to facilitate beta testing.

## [v7.3.0](https://github.com/dallinger/dallinger/tree/v7.3.0) (2021-05-04)

- Enhancement: Increase the length limit on app names from 8 to 18 characters
  NOTE: we do not recommend attempting to upgrade your local Dallinger
  installation while managing an ongoing experiment, as the change in naming
  conventions will break some `dallinger` commands
- Enhancement: a new `@dallinger.experiment.scheduled_task` decorator allows
  methods on the experiment class to be used as background tasks to be run by the
  Heroku clock server
- Enhancement: Added experiment_routes Flask Blueprint to the Experiment class
  along with an experiment route registration decorator
  `dallinger.experiment.experiment_route` to register classmethods on
  experiment classes as flask routes.
- Enhancement: Added `dallinger.experiment_server.dashboard.dashboard_tab`
  decorator to register classmethods on experiment classes as new dashboard tabs.

## [v7.2.1](https://github.com/dallinger/dallinger/tree/v7.2.1) (2021-05-04)

- Bugfix: command helper for `extend-mturk-hit` was misspelled on the MTurk
  Dashboard
- Bugfix: if the participant has already closed the parent experiment window,
  show the recruiter exit window in the second/child window instead

## [v7.2.0](https://github.com/dallinger/dallinger/tree/v7.2.0) (2021-04-08)

- Enhancement: Default python version for Heroku bumped to 3.9.2
- Enhancement: a new `debug_recruiter` config variable and support for
  registering a recruiter class at runtime provides the infrastructure to define
  custom recruiters
- Enhancement: a new config parameter `disable_when_duration_exceeded`
  (enabled by default to preserve default experiment behavior). When this
  parameter is set to `False` the duration exceeded event triggered by the clock
  server will not disable the MTurk auto-recruit or expire an MTurk HIT.
- Enhancement: To provide more insight into your MTurk HIT inventory (similar
  to feature of https://manage-hits-individually.s3.amazonaws.com), you can
  now view all your HITs with `dallinger hits` instead of forcing you to
  specify a Dallinger app ID
- Enhancement: `dallinger expire` command now supports specifying a specific
  HIT ID to expire, via the `hit_id` parameter, in addition to the classic
  `app` parameter for expiring a HIT based on its relationship to an
  experiment ID.
- Enhancement: Allow greater experimental control over when and how qualifications
  are assigned to workers for recruiters supporting qualifications. A new
  Experiment method `participant_task_completed()` will be called with a
  `Participant` instance when that participant completes the assignment. The
  default implementation replicates the current behavior by assigning
  a qualification based on the experiment ID, plus one or more additional
  qualifications based on the `group_name` config value. A second new method,
  `calculate_qualifications()`, can be overridden to change which qualifications
  are granted. Because the experiment is now responsible for triggering
  qualification assignment, this no longer needs to be done at experiment end;
  any time the experiment is called with a `Participant` as an argument can
  be viewed as an opportunity to assign qualifications, by calling the
  `assign_experiment_qualifications()` method on the `Participant`'s
  `recruiter` instance.
- Bugfix: Improved error handling of local Postgres connection
- Bugfix: dashboard link to configuration docs is fixed
- Bugfix: prioritize the Experiment's calculation from is_overrecruited() over
  anything else when deciding whether to let a Participant into the experiment
- Bugfix: correctly identify when we are performing a remote deployment, so we
  can perform the right set of pre-deployment checks
- Bugfix: If a `--proxy` port is specified when running `dallinger debug`,
  the dashboard now also uses it

## [v7.1.0](https://github.com/dallinger/dallinger/tree/v7.1.0) (2021-03-19)

- Initial docker support: `dallinger docker debug` command to run dallinger in a local container
- Feature: For experiments not using the MTurk Recruiter, it is now
  possible to display customizable information to the worker on experiment
  completion via a new `exit_info_for(participant)` method on the
  experiment class, which can be overridden in custom Experiment
  subclasses. For example, you might show a randomly generated code that
  is used to validate their session with an external recruitment service.
  The template for this exit page (`exit_recruiter.html`) can also be
  overridden in custom experiments.
- The /ad route is now greatly simplified
- No longer pin all transitive dependencies, so experiments can more easily
  specify the versions they require
- Suppress `duplicate use of [blah] as value for polymorphic_identity`
  warnings
- Further speedups for `dallinger debug` startup time
- New CLI command `dallinger generate-constraints` automatically generates
  a constraints.txt file based on the current experiment environment, so the
  versions deployed to the remote environment match what's been tested locally
- Bugfix: correct extraction of URL parameters into `dallinger.identity`
  JavaScript object
- Bugfix: normalize database connection scheme to prevent errors with Heroku
  deployment

## [v7.0.0](https://github.com/dallinger/dallinger/tree/v7.0.0) (2021-02-11)

- Infrastructure: Drop support for python 2.x :-/
- Infrastructure: Add support for python 3.9 :-)
- Infrastructure: Update versions of many dependencies, which had been impossible while retaining python 2 compatibility
- Feature: Core objects with implement `fail()` now accept an option reason for failure, which will be stored
  in a `failed_reason` database columns

## [v6.6.0](https://github.com/dallinger/dallinger/tree/v6.6.0) (2021-01-04)

- Bugfix: Escape HTML stored in DB records for display in the Database Dashboard
- Bugfix: Support display of JSON lists in Database Dashboard
- Bugfix: Store the current MTurk HIT ID in redis to avoid errors on the MTurk Dashboard for accounts with many HITs
- Bugfix: Support deployment on Heroku using Redis version 6 by opting out of certificate validation
- Bugfixes and enhancements to the Network Monitoring Dashboard:
  - Font Awesome icons are displayed properly on load
  - Column layout is displayed correctly
  - A new top level Experiment node is added to the visualization to aid in grouping. All network roles (under which Networks are grouped) are connected to the Experiment node.
  - A new experiment method node_visualization_options is available returning a dictionary of values that will be injected into the vis.js options configuration for experiment specific layout/visualization tweaks.
  - The default node spacing has been increased
  - Documentation updates
- Question records now viewable via the Database Dashboard
- Document AWS IAM permissions required to run experiments with the MTurk recruiter
- Add short version of app ID to MTurk HIT title, so the title is unique across multiple experiment runs
- Fix documentation of `dallinger compensate` CLI command

## [v6.5.0](https://github.com/dallinger/dallinger/tree/v6.5.0) (2020-09-09)

- New `dallinger.loadParticipant` function to load participant data into the browser
  based on an `assignmentId`
- Performance improvement: `dallinger debug` now starts up in about half the time
- Delegates participant creation to Experiment `create_participant` method and
  `participant_constructor` attribute to allow experiments to specify custom
  Participant classes.
- Add extensible actions to the dashboard database view.
- Disable global S3 experiment registration by default.
- Provide a new `--archive` option to `dallinger deploy` and `dallinger sandbox` which makes it possible to start an experiment run with the database populated from an experiment archive created with `dallinger export`

## [v6.4.0](https://github.com/dallinger/dallinger/tree/v6.4.0) (2020-08-03)

- Bugfix: Fixes for Dashboard monitor layout and color issues
- New customizable database dashboard for viewing live experiment data
- Fixes and enhancements to the Lifecycle and Heroku dashboards
- Use localhost as hostname when running in debug mode by default.
- Dashboard credentials can now be set using configuration parameters.

## [v6.3.1](https://github.com/dallinger/dallinger/tree/v6.3.1) (2020-07-21)

- Bugfix: Dashboard authentication now works with multiple web processes and dynos
- Bugfix: Correct accidental change to Dallinger version used in Bartlett1932 demo
- Update webdriver call to avoid deprecation warning

## [v6.3.0](https://github.com/dallinger/dallinger/tree/v6.3.0) (2020-07-08)

- Add `file:/path/to/file` support to configuration system.
- Add validators to configuration system.
- Add new `qualification_requirements` config parameter to add explicit MTurk
  qualifications.
- New, extensible `/dashboard` infrastructure for viewing and manipulating details of the live experiment, protected by a username and password (see http://docs.dallinger.io/en/latest/monitoring_a_live_experiment.html#the-dashboard)
- New `dallinger extend_mtuk_hit` command: extend an existing MTurk HIT by adding assignments, and optionally, additional time before expiration.

## [v6.2.2](https://github.com/dallinger/dallinger/tree/v6.2.2) (2020-04-27)

- Bugfix: revert change to `HOST` configuration which broke Heroku deployments (see https://github.com/Dallinger/Dallinger/issues/2130)

## [v6.2.1](https://github.com/Dallinger/Dallinger/tree/v6.2.1) (2020-04-25)

- New `dallinger compensate` command: compensate a worker a specific amount in US dollars. This is useful if something goes wrong with the experiment and you need to pay workers for their wasted time.
- New `dallinger email_test` command: validate and test your email settings quickly and easily.
- Much of Dallinger core's test infrastructure has been moved to a [`pytest` plugin](https://docs.pytest.org/en/latest/plugins.html) called `pytest_dallinger`, which incorporates various fixtures from the Dallinger tests that are useful for writing experiment tests and adds some new fixtures and utility functions for that purpose.

## [v6.1.0](https://github.com/Dallinger/Dallinger/tree/v6.2.0) (2020-04-10)

- No longer retry `/launch` route in debug mode. Additional logging for launch retries.
- Allow setting of separate optional `dyno_type_web` and `dyno_type_worker` parameters.
- Regression fix: experiment files with apostrophes and non-ascii characters in file names are again supported
- Documentation for including dependencies on private repositories

## [v6.0.0](https://github.com/Dallinger/Dallinger/tree/v6.0.0) (2020-03-24)

- Allow control of which python version will be run on Heroku through a new configuration
  variable `heroku_python_version`. If not overriddent the default version of 3.6.10 will
  be used.
- If files in the custom experiment directory are excluded by Git (by a local or global
  .gitignore file, \$GIT_DIR/info/exclude, etc.), they will not be copied for use in deployment
  or `dallinger debug` runs. They will also be excluded from file size checks performed
  automatically during `debug` and deployment, and by `dallinger verify`.
- Add `failed` parameter to the add info route. This requires that all custom `Info` classes respect a `failed` keyword argument.
- Fixed an issue preventing the use of multisect fields in questionnaires, so multiple selections from a multiselect HTML input will now be persisted into the database as an array.

## [v5.1.0](https://github.com/Dallinger/Dallinger/tree/v5.1.0) (2019-08-29)

- As MTurk REST notifications are deprecated, the MTurk Recruiter creates an SNS Topic based on the experiment UID, subscribes to it, performs a subscription endpoint confirmation step, then associates the subscription with the HIT in order to receive notifications from MTurk about worker and HIT events
- MTurk code for registering HITs for REST notification using deprecated/discontinued API removed
- Dallinger `/notifications` endpoint removed, and replaced by a `/mturk-sns-listener` Flask Blueprint route associated with the MTurk Recruiter
- Some utility functions moved out of `experiment_server.experiment_server` and into `experiment_server.utils` and `experiment_server.worker_events` to avoid circular dependencies and unwanted import side-effects
- `notification_url` removed as a config key
- Event resubmissions by MTurkRecruiter no longer call a Flask route to initiate processing, and instead enqueue the tasks directly

## [v5.0.7](https://github.com/dallinger/dallinger/v5.0.7) (2019-03-29)

- Improve persistence of participant attributes in `dallinger.identity`, so that these keys and values do not need to be passed between pages as URL parameters in order to preserve them
- Check the total size of the experiment files that will be copied and deployed, and abort if this exceeds 50MB, to avoid making potentially many copies of large files over repeated experiment runs
- Consolidated configuration defaults in global_config_defaults.txt so default values aren't defined throughout the codebase
- Documentation improvements and additions:
  - Command Line Utility section: Added previously undocumented commands and expanded on optional parameters
  - New Recruitment section: Detailed documentation of Amazon Mechanical Turk recruitment
  - Include link to Thomas Morgan's beginner documentation
- Internal/Developer-centric changes:
  - Enforce standard Python code style with `"black" <https://black.readthedocs.io/en/stable/>`\_\_
  - Mark slowest tests so they're skipped by default (use the `--runslow` flag to run them)

## [v5.0.6](https://github.com/dallinger/dallinger/tree/v5.0.6) (2019-02-28)

- Heroku has deprecated the use of the --org parameter which previous versions of Dallinger used. This release fixes Dallinger to use the newer --team parameter instead, which has been available in Heroku for quite some time. The change was introduced in Heroku CLI 7.21. The --team parameter was introduced in Heroku a significant time ago, thus this version of Dallinger will work with many older versions of the Heroku CLI. If using an older version of the Heroku CLI, we recommend updating to the latest version.

- Improve launch retry messaging when running in debug mode
- `dallinger verify` now fails if you have more than one Experiment class

- Fixed: Add `details` JSON data to `__json__` methods for all models.
- Fixed bug related to running Dallinger with Redis 3.1.0 or higher.

- Documentation improvements and additions:
  - Postgres install instructions for Ubuntu have been simplified and tested
  - Anaconda instructions have been removed
  - Other minor documentation improvements/clarifications

## [v5.0.5](https://github.com/dallinger/dallinger/tree/v5.0.5) (2019-02-15)

- Documentation improvements and additions:
  - Reintroduce working and refactored Bartlett (1932) Iterated Drawing demo
  - Reorganize installation documentation so documentation for each supported operating system is grouped together

## [v5.0.4](https://github.com/dallinger/dallinger/tree/v5.0.4) (2019-01-31)

- Documentation improvements and additions:

  - New documentation section on Networks added
  - Reintroduce working Chatroom demo

- Start monitoring Javascript code coverage
- Change configuration of certain demos to work in free Heroku tier (hobby)

- Fixed: Prevent Google Chrome from showing default browser popup when running Dallinger in debug mode
- Fixed: Running Dallinger in debug mode on OSX now uses a new browser profile for each browser window

## [v5.0.3](https://github.com/dallinger/dallinger/tree/v5.0.3) (2019-01-16)

- Documentation improvements and additions:

  - Reintroduce working and refactored Roger's paradox demo, including better documentation
  - Correct dallinger export syntax

- Give better and more verbose feedback when attempting to run an experiment from a location that is not a valid experiment directory

- Fixed: Python 3.7 issues related to numpy version, numpy updated to 1.15.4
- Fixed: Fingerprint hash appearing as undefined in experiment runs

## [v5.0.2](https://github.com/dallinger/dallinger/tree/v5.0.2) (2018-12-18)

- Documentation improvements and additions:

  - Update Creating an Experiment documentation to use dallinger.goToPage() standard
  - Reintroduce seven working demos into the documentation

- Legacy `dallinger.js` has been removed
- Fixed: AttributeError: 'int' object has no attribute 'items' (rq has been updated to 0.13.0 to fix this)
- Fixed: dallinger2.js: valid store values are overwritten with 'undefined'

## [v5.0.1](https://github.com/dallinger/dallinger/tree/v5.0.1) (2018-11-30)

- Documentation improvements and additions:

  - New theme that supports searching of the documentation
  - Styling improvements to some documents for increased readability
  - Updated description of what Dallinger is
  - Add Preventing Repeat Participants section to Configuration documentation

- Miscellaneous bug fixes

## [v5.0.0](https://github.com/dallinger/dallinger/tree/v5.0.0) (2018-10-31)

- **Feature** Adds a new configuration variable, `assign_qualifications`, to control whether recruiters that support participant qualifications assign qualifications for the experiment ID and any configured `group_name` when participants are recruited.

- **Feature** A new button on the jupyter_replay widget allows replay of the experiment in real-time.

- **Feature** Adds a new configuration variable `worker_multiplier` to control the ratio of worker dynos to CPU cores. The default value is 1.5.

- **Feature** Juypter replays are now allow an experiment to exclude its waiting room and surveying from replay times.

- **Feature** New `dallinger apps` command lists all currently running experiments started by the current heroku user

- **Feature** New `dallinger revoke` command attempts to revoke MTurk qualifications by name or qualification ID for one or more MTurk worker ID's

- **Feature** The `dallinger destroy` command now automatically attempts to expire any HITs for the app, and adds a `--no-expire-hit` flag to disable HIT expiration.

- Heroku launch scripts are now part of Dallinger package install.

- Improvements to automatic notifications and HIT expiration. Moved handling of participant timeouts to recruiter objects.

- Better handling of Mechanical Turk exceptions.

- Fixes for `MultiRecruiter`. More reliable and detailed recruiter data for each participant.

- Improved logging.

- Better DB connection handling. Closes unused connections and improvements to DB availability checks.

- No longer attempts Heroku setup when `heroku_team` and `dyno_type` settings are incompatible.

- Improvements in handling participants recruited after experiment is full. Added `overrecruited` status and expedited completion path for these participants.

- Switch to `constraints` based version pinning to ease development.

- Simplify data export by generating CSV file from the remote database

- Improve stability and reliability of Bot participants

- `store+json2.min.js` is now included in standard Dallinger JS "bundle"

- Documentation improvements and additions:

  - A new tutorial on building Dallinger experiments using the `dallinger-cookiecutter` package
  - Improved documentation of python `Experiment` API and `dallinger2.js` Javascript API
  - Exporting and analyzing experiment data
  - Choosing configuration values for `num_dynos_web` and `num_dynos_worker`
  - Email notification setup
  - Improved audience targeting in documentation structure
  - Installation and setup

- Miscellaneous bug fixes

## [v4.0.0](https://github.com/dallinger/dallinger/tree/v4.0.0) (2018-05-15)

- **Feature** Python 3 support (tested with Python 3.6.4)

- **Feature** Add MultiRecruiter for mixed human-bot participants

- **Feature** New `dallinger hits` command lists all Mechanical Turk HITs associated with an experiment ID

- **Feature** New `dallinger expire` command expires all Mechanical Turk HITs associated with an experiment ID

- **Feature** New `--expire-hit` option to `dallinger destroy` will expire any associated Mechanical Turk HITs prior to destroying the deployed experiment server

- **Feature** Support for high performance bots which interact with the experiment server via HTTP requests or other backend means rather than via a browser + Selenium

- **Feature** Jupyter Notebook widget displays the experiment name, configuration, and status

- **Feature** New index page at the server's root url (`/`) displays the experiments active configuration

- **Feature** Size configuration of Heroku's Redis add-on via the `redis-size` config variable (defaults to `premium-0`)

- **Feature** New config parameter `assign_qualifications` to expand experimenter qualification options

- Automatically put Flask server in debug mode if the experiment is run in that mode

- Improvements to exception handling and error reporting

- Show an alert if `dallinger2.js` and the legacy `dallinger.js` are loaded together on the same page

- Cleanup git status, psycopg2 warnings, and tests

- Increase MTurk bump timeout from 30 to 60 seconds

- Miscellaneous bug fixes

## [v3.5.0](https://github.com/dallinger/dallinger/tree/v3.5.0) (2018-03-07)

- **Feature** Email notifications are sent to experiment owners if their deployed experiment has been idle for 6 hours or more

- **Feature** New `dallinger2.js` Javascript module makes a range of useful standard functions available to custom experiments

- **Feature** `CLIRecruiter` provides option to recruit participants directly by printing experiment URLs to the console and Papertrail logs, rather than using Mechanical Turk

- **Feature** Support recording of `TrackingEvent`s from experiment Javascript via the new `/tracking_event/` route

- **Feature** Support for replaying experiments from exported data

- **Feature** New `SplitSampleNetwork` type

- **Feature** Use browser fingerprints to help prevent duplicate experiment participants

- Ensure that data can be exported before experiment is destoyed when running via the `Experiment.run()` API

- Dallinger and demo experiment templates now use Flask template inheritance for reduced duplication and easier overriding

- Participants using Chrome or Firefox begin experiment sessions with clean browser profiles

- Improved diagnostic console output in verbose mode

- Improved participant experience on experiment failure

- `recruiter` is now a property of `dallinger.experiment.Experiment`, rather than a method, but backwards-compatibility is preserved

- Improved test coverage

- Miscellaneous bug fixes

## [v3.4.1](https://github.com/dallinger/dallinger/tree/v3.4.1) (2017-09-16)

- Fixes related to host names and database users.

## [v3.4.0](https://github.com/dallinger/dallinger/tree/v3.4.0) (2017-08-01)

- **Feature** `dallinger qualify` now supports multiple worker ID's and gives
  the option of sending (or not) notifications to qualified workers.

- **Feature** Dallinger ads are no longer caught by ad blockers.

- **Feature** [Sentry](https://sentry.io/) is now available on experiments
  launched via Heroku through the `sentry` flag.

- Miscellaneous bug fixes.

## [v3.3.0](https://github.com/dallinger/dallinger/tree/v3.3.0) (2017-06-27)

- **Feature** Experiments can now be associated with a group name via the
  `group_name` config variable. This enables you to prevent MTurk workers from
  accepting, or even seeing, future HITs with one or more group names, via
  the `qualification_blacklist` config variable.

- Suppress a deprecation warning from pandas.

## [v3.2.0](https://github.com/dallinger/dallinger/tree/v3.2.0) (2017-06-25)

- **Feature** Datasets in zip files can now be import to an experiment server
  via a new CLI command, `dallinger load`.

## [v3.1.0](https://github.com/dallinger/dallinger/tree/v3.1.0) (2017-06-23)

- **FEATURE** The `dallinger uuid` command line tool has been added to generate
  a UUID for an experiment.

- **FEATURE** Recruiters now have a `reward_bonus`
  method which allows an assignment to be paid extra and a reason given.

- **FEATURE** Experiments may now set `prevent_exit` to enable Javascript unload
  protection on pages. Calling `allow_exit` disables the protection.

- **FEATURE** The `dallinger debug` command now supports the `num_dynos_web`
  configuration parameter, for better performance when under heavy usage.

- **FEATURE** Dallinger experiments may now be packaged as normal Python
  distributions. An example is `dallinger.bartlett1932`.

- **FEATURE** Experiments may now include implementations of computer-controlled
  participants through the Bot framework. The documentation includes
  [instructions on running bots](http://docs.dallinger.io/en/latest/running_bots.html).
  The demos bartlett1932 and chatroom contain example bot implementations.

- **FEATURE** An implementation of [waiting rooms](http://docs.dallinger.io/en/latest/waiting_rooms.html)
  is now available for use by experiments, as demonstrated by chatroom demo.

- Exports and the :class:`dallinger.data.Data` class now use the same zip
  layout.

- Datasets above 800mb can now be downloaded, fixing [\#588](https://github.com/Dallinger/Dallinger/issues/588)

- The Dallinger tests have had speed and code style improvements.

- Experiments with missing dependencies now raise an `ImportError` early in
  the Dallinger process lifecycle, rather than seemingly unrelated errors later.

- Conflicts between templates available in Dallinger core and an experiment now
  favour the version provided by the experiment.

- A new `Dallinger` namespace is available in JavaScript, that includes the
  function `Dallinger.submitQuestionnaire` which handles serialization and
  submission of questionnaire data.

- Ads created on the Mechanical Turk sandbox now include the experiment UUID
  to make it easier to find the ad aimed at a particular experiment run while
  testing.

- A bug was fixed in the MCMCP demo that caused chains to
  break in approximately 2% of cases. [\#587](https://github.com/Dallinger/Dallinger/issues/587)

- Command line tools now use a full UUID, rather than a short id starting with
  `dlgr-`

- A bug in the chatroom demo was fixed which improves
  reliability and simplifies the connection to the backend. [\#537](https://github.com/Dallinger/Dallinger/issues/537)

- The fitness parameter of `dallinger.nodes.Agent` is now a
  floating point number, rather than an integer.

## [v3.0.1](https://github.com/dallinger/dallinger/tree/v3.0.1) (2017-06-19)

- Add a `runtime.txt` file due to Heroku changes that require Python version specification.

## [v3.0.0](https://github.com/dallinger/dallinger/tree/v3.0.0) (2017-03-31)

Welcome to Dallinger 3. This release comes with several new features, some of which are breaking changes that will require you to edit your `.dallingerconfig` file and experiment code. This changelog will be updated to reflect any new
breaking changes that we discover.

- **BREAKING**. There is now only one configuration module, `dallinger.config`,
  which replaces the psiTurk config module and should be used in its place. See
  the documentation for details on [usage of the new configuration system](http://docs.dallinger.io/en/latest/configuration.html)
  and on adding [new configuration parameters](http://docs.dallinger.io/en/latest/extra_configuration.html).

Several configuration parameters have been renamed or removed. In particular,
to migrate, you MUST:

- Rename `amt_keywords` => `keywords`
- Delete `psiturk_keywords`
- Delete `launch_in_sandbox_mode`
- Delete section `[Shell Parameters]`
- Delete `anonymize_data`
- Delete `table_name`
- Delete `psiturk_access_key_id` from `.dallingerconfig`
- Delete `psiturk_secret_access_id` from `.dallingerconfig`

Additionally, note that section headings are now optional, meaning that all
configuration parameters must have a unique name. We recommend that
you:

- Rename `[Experiment Configuration]` => `[Experiment]`
- Rename `[HIT Configuration]` => `[MTurk]`
- Rename `[Database Parameters]` => `[Database]`
- Rename `[Server Parameters]` => `[Server]`

The command `dalinger verify` should catch configuration-related issues.

- **BREAKING**. When testing experiments locally using `dallinger debug`,
  recruitment is now automatic and does not require you to run `debug` in the
  psiTurk shell. The workflow for debugging an experiment used to be:

1. Run `dallinger debug`
2. Run `debug` in the psiTurk shell
3. Participate in the experiment
4. Repeat steps 2 & 3 as desired

The new workflow is:

1. Run `dallinger debug`. This will directly open a new browser window for each
   participant that is recruited.
2. Participate in the experiment.

- **BREAKING**. There are two breaking changes with regard to recruitment First,
  the recruiter's recruitment method has been renamed from `recruit_participants`
  to `recruit`. Second, the default recruitment method no longer recruits one new
  participant; instead, it does nothing. Thus to retain the 2.x behavior in 3.x
  experiments that do not override the default, you should include the original
  default `recruit` method in your experiment.py file:

```
def recruit(self):
    """Recruit one participant at a time until all networks are full."""
    if self.networks(full=False):
        self.recruiter().recruit(n=1)
    else:
        self.recruiter().close_recruitment()
```

**FEATURE**. Addition of a high-level Python API for automating experiments and a data module for handling Dallinger datasets, making it possible run experiments in this way:

```Python
    import dallinger

    experiment = dallinger.experiments.Bartlett1932()
    data = experiment.run({
        mode="live",
        base_payment=1.00,
    })
```

**FEATURE**. There is a new data module, `dallinger.data`, which provides a few new pieces of functionality. First, you can load datasets that have been exported:

```
data = dallinger.load(UUID_OF_EXPERIMENT)
```

The returned object makes the dataset accessible in a variety of formats,
including a pandas DataFrame and CSV file.

**FEATURE**. On export, data is automatically backed up to Amazon S3.

**FEATURE**. Integration with Open Science Framework. When an OSF access token is added, each experiment launched in `sandbox` or `live` mode will create a new project on the Open Science Framework and back up your experiment code in that project. We will be developing deeper integrations in the future.

## [v2.7.1](https://github.com/dallinger/dallinger/tree/v2.7.1) (2017-02-25)

- Fix issue with 2.x documentation pointing to 3.x demos.

## [v2.7.0](https://github.com/dallinger/dallinger/tree/v2.7.0) (2016-12-10)

- Support for Heroku teams [\#331](https://github.com/Dallinger/Dallinger/pull/331)

## [v2.6.1](https://github.com/dallinger/dallinger/tree/v2.6.1) (2016-12-10)

- Fix bug in waiting for Redis queue

## [v2.6.0](https://github.com/dallinger/dallinger/tree/v2.6.0) (2016-11-19)

- Add demo on Concentration memory game
- Use CDN for jQuery
- Refactor CLI
- Misc. bugfixes

## [v2.5.0](https://github.com/dallinger/dallinger/tree/v2.5.0) (2016-11-03)

- Allow pip requirements specified by URL
- Improve style of docs
- Add GetSiteControl to docs
- Use Heroku's Redis addon and wait until available
- Upgrade pypandoc and future
- Add PyPi classifiers

## [v2.4.2](https://github.com/dallinger/dallinger/tree/v2.4.2) (2016-10-18)

- Fix issue with clock processes

## [v2.4.1](https://github.com/dallinger/dallinger/tree/v2.4.1) (2016-10-17)

- Fix issue with versioning

## [v2.4.0](https://github.com/dallinger/dallinger/tree/v2.4.0) (2016-10-17)

- Allow property columns to be of arbitrary length
- Add a demo of the game [Snake](<https://en.m.wikipedia.org/wiki/Snake_(video_game)>)

## [v2.3.1](https://github.com/dallinger/dallinger/tree/v2.3.1) (2016-09-25)

- Fix a regression in 2.3.0 where the consent form no longer receives the query parameters from the HIT advertisement.

## [v2.3.0](https://github.com/dallinger/dallinger/tree/v2.3.0) (2016-09-24)

**New demos**

- 2048 [\#207](https://github.com/Dallinger/Dallinger/pull/207)

**Enhancements**

- Upgrade some dependencies [\#203](https://github.com/Dallinger/Dallinger/pull/203), [\#205](https://github.com/Dallinger/Dallinger/pull/205)
- Add a `dallinger.config` module that automatically loads variables from the experiment config file [\#213](https://github.com/Dallinger/Dallinger/pull/213)
- Add waiting room to chatroom demo

**Bug fixes**

- Miscellaneous typo fixes

## [v2.2.2](https://github.com/dallinger/dallinger/tree/v2.2.2) (2016-09-21)

**Bugs squashed**

- Fix backwards incompatibility [\#201](https://github.com/Dallinger/Dallinger/pull/201)
- We now use valid RFC 4122 UUIDs for experiment ids [\#185](https://github.com/Dallinger/Dallinger/pull/185)

## [v2.2.1](https://github.com/dallinger/dallinger/tree/v2.2.1) (2016-09-14)

**Bugs squashed**

- Fix issues with requirements [\#117](https://github.com/Dallinger/Dallinger/pull/117)

**Merged pull requests:**

- Rename "example" to "demo" [\#105](https://github.com/Dallinger/Dallinger/pull/105)
- Minify StackBlur [\#99](https://github.com/Dallinger/Dallinger/pull/99)

## [v2.2.0](https://github.com/dallinger/dallinger/tree/v2.2.0) (2016-09-12)

**New demos**

- Vox populi, a replication of Sir Francis Galton's 1903 study of the wisdom of the crowd [\#45](https://github.com/Dallinger/Dallinger/pull/45)
- The Sheep Market, drawing 10k sheep [\#27](https://github.com/Dallinger/Dallinger/pull/27)

**Enhancements and bug fixes**

- Faster Travis CI builds ([\#48](https://github.com/Dallinger/Dallinger/issues/48)), a README badge with the number of demos ([\#33](https://github.com/Dallinger/Dallinger/issues/33)), amongst others.

## [v2.1.1](https://github.com/dallinger/dallinger/tree/v2.1.1) (2016-09-09)

**Bugs squashed**

- Fix issue with installation on PyPi [\#31](https://github.com/Dallinger/Dallinger/pull/31)

## [v2.1.0](https://github.com/dallinger/dallinger/tree/v2.1.0) (2016-09-09)

**Bugs squashed**

- Install Dallinger via PyPi on Heroku [\#28](https://github.com/Dallinger/Dallinger/pull/28)

## [v2.0.1](https://github.com/dallinger/dallinger/tree/v2.0.1) (2016-09-09)

**Enhancements**

- Drawing demo [\#24](https://github.com/Dallinger/Dallinger/pull/24)

**Bugs squashed**

- Add pypandoc 1.2.0 to reqs [\#26](https://github.com/Dallinger/Dallinger/pull/26)

**Merged pull requests:**

- GitHub templates [\#22](https://github.com/Dallinger/Dallinger/pull/22)
- Release 2.0.0 [\#21](https://github.com/Dallinger/Dallinger/pull/21)
- Add code of conduct [\#20](https://github.com/Dallinger/Dallinger/pull/20)

## [v2.0.0](https://github.com/dallinger/dallinger/tree/v2.0.0) (2016-09-07)

**Bugs squashed**

- License badge shows up as unknown [\#17](https://github.com/Dallinger/Dallinger/issues/17)
- Test ticket from Code Climate [\#12](https://github.com/Dallinger/Dallinger/issues/12)
- Test ticket from Code Climate [\#11](https://github.com/Dallinger/Dallinger/issues/11)
- Fix README license badge [\#19](https://github.com/Dallinger/Dallinger/pull/19)
- Version bump doc config file [\#16](https://github.com/Dallinger/Dallinger/pull/16)
- Fix a few more rebranding issues [\#9](https://github.com/Dallinger/Dallinger/pull/9)
- Don't check for broken links when building docs [\#8](https://github.com/Dallinger/Dallinger/pull/8)
- Fix a branding bug [\#6](https://github.com/Dallinger/Dallinger/pull/6)

**Issues closed**

- Deploy to PyPi automatically [\#13](https://github.com/Dallinger/Dallinger/issues/13)
- Improve documentation styling [\#5](https://github.com/Dallinger/Dallinger/issues/5)

**Merged pull requests:**

- Set up a release process [\#18](https://github.com/Dallinger/Dallinger/pull/18)
- Speed up Travis CI runs [\#15](https://github.com/Dallinger/Dallinger/pull/15)
- Deploy to PyPi test server [\#14](https://github.com/Dallinger/Dallinger/pull/14)
- Check PRs with Danger [\#10](https://github.com/Dallinger/Dallinger/pull/10)
- Improve documentation styling [\#7](https://github.com/Dallinger/Dallinger/pull/7)
- Add Codecov settings file [\#4](https://github.com/Dallinger/Dallinger/pull/4)
- Use Codecov, not Coveralls [\#3](https://github.com/Dallinger/Dallinger/pull/3)
- Rebrand as "Dallinger" [\#2](https://github.com/Dallinger/Dallinger/pull/2)

## [v1.0.0](https://github.com/berkeley-cocosci/Wallace/tree/v1.0.0) (2016-09-02)

Before Dallinger, there was [Wallace](https://github.com/berkeley-cocosci/Wallace), a platform for automating experiments on cultural transmission through crowdsourcing. Wallace was funded, in part, by the National Science Foundation (grant 1456709 to T.L.G).

- Fix issue with installation on PyPi [\#31](https://github.com/Dallinger/Dallinger/pull/31)<|MERGE_RESOLUTION|>--- conflicted
+++ resolved
@@ -2,13 +2,11 @@
 
 ## [Unreleased]
 
-<<<<<<< HEAD
 #### Fixed
 - Fixed bug in `dallinger constraints generate` when using `pyproject.toml` in combination with a Git Dallinger dependency.
-=======
+
 #### Changed
 - **docker-ssh server storage location moved to `~/.dallinger/docker-ssh/hosts`**: The `dallinger docker-ssh servers add` command now stores server information in `~/.dallinger/docker-ssh/hosts` instead of the platform-specific location (e.g., `~/.local/share/dallinger/hosts` on Linux). This platform-independent location works better with DevContainers and other containerized environments. For backward compatibility, Dallinger continues to read from the old location when present.
->>>>>>> 2a4290c1
 
 ## [v12.0.0](https://github.com/dallinger/dallinger/tree/v12.0.0) (2025-12-16)
 
