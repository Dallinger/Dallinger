--- conflicted
+++ resolved
@@ -52,12 +52,8 @@
 # Hack to make sphinx_js work with python 3.10
 import collections
 import collections.abc
-<<<<<<< HEAD
-if not hasattr(collections, 'Mapping'):
-=======
 
 if not hasattr(collections, "Mapping"):
->>>>>>> 6a8001f7
     collections.Mapping = collections.abc.Mapping
 
 try:
